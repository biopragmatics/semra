"""Data structures for mappings."""

from __future__ import annotations

import math
import pickle
import uuid
from abc import ABC, abstractmethod
from collections.abc import Iterable
from hashlib import md5
from itertools import islice
from typing import Annotated, Any, ClassVar, Generic, Literal, NamedTuple, ParamSpec, TypeVar, Union

import pydantic
from curies import Triple
from more_itertools import triplewise
from pydantic import ConfigDict, Field
from pydantic.types import UUID4
from pyobo import Reference

from semra.rules import SEMRA_EVIDENCE_PREFIX, SEMRA_MAPPING_PREFIX, SEMRA_MAPPING_SET_PREFIX

__all__ = [
    "Evidence",
    "Mapping",
    "MappingSet",
    "ReasonedEvidence",
    "Reference",
    "SimpleEvidence",
    "Triple",
    "line",
]

<<<<<<< HEAD
=======
P = ParamSpec("P")
X = TypeVar("X")

#: A type annotation for a subject-predicate-object triple
Triple = tuple[Reference, Reference, Reference]


class StrTriple(NamedTuple):
    """A triple of curies."""

    subject: str
    predicate: str
    object: str


def triple_key(triple: Triple) -> StrTriple:
    """Get a sortable key for a triple."""
    return StrTriple(triple[0].curie, triple[2].curie, triple[1].curie)

>>>>>>> 7c15dc3a

def _md5_hexdigest(picklable: object) -> str:
    hasher = md5()  # noqa: S324
    hasher.update(pickle.dumps(picklable))
    return hasher.hexdigest()


class KeyedMixin(ABC, Generic[P, X]):
    """A mixin for a class that can be hashed and CURIE-encoded."""

    #: The prefix for CURIEs for instances of this class
    _prefix: ClassVar[str]

    def __init_subclass__(cls, *, prefix: str, **kwargs: Any) -> None:
        cls._prefix = prefix

    @abstractmethod
    def key(self, *args: P.args, **kwargs: P.kwargs) -> X:
        """Return a picklable key."""
        raise NotImplementedError

    def hexdigest(self, *args: P.args, **kwargs: P.kwargs) -> str:
        """Get a hex string for the MD5 hash of the pickled key() for this class."""
        key = self.key(*args, **kwargs)
        return _md5_hexdigest(key)

    def get_reference(self, *args: P.args, **kwargs: P.kwargs) -> Reference:
        """Get a CURIE reference using this class's prefix and its hexadecimal representation."""
        return Reference(prefix=self._prefix, identifier=self.hexdigest(*args, **kwargs))

    @property
    def curie(self, *args: P.args, **kwargs: P.kwargs) -> str:
        """Get a string representing the CURIE."""
        return self.get_reference(*args, **kwargs).curie


class ConfidenceMixin:
    """A mixin for classes that have confidence information."""

    def get_confidence(self) -> float:
        """Get the confidence.

        :returns: The confidence, which can either be a direct annotation or computed
            based on other related objects. For example, a :class:`MappingSet` has an
            explicitly annotated confidence, whereas a :class:`ReasonedEvidence`
            calculates its confidence based on all of its prior probability *and* the
            confidences of the mappings on which it depends.
        """
        raise NotImplementedError


class EvidenceMixin:
    """A mixin for evidence classes."""

    @property
    def explanation(self) -> str:
        """Get a textual explanation for this evidence."""
        return ""

    @property
    def mapping_set_names(self) -> set[str]:
        """Get set of mapping set names that contribute to this evidence."""
        raise NotImplementedError


class MappingSetKey(NamedTuple):
    """The key used for a mapping set."""

    name: str
    version: str
    license: str


class MappingSet(
    pydantic.BaseModel,
    ConfidenceMixin,
    KeyedMixin[[], MappingSetKey],
    prefix=SEMRA_MAPPING_SET_PREFIX,
):
    """Represents a set of semantic mappings.

    For example, this might correspond to:

    1. All the mappings extracted from an ontology
    2. All the mappings published with a database
    3. All the mappings inferred by SeMRA based on a given configuration
    """

    name: str = Field(..., description="Name of the mapping set")
    version: str | None = Field(
        default=None, description="The version of the dataset from which the mapping comes"
    )
    license: str | None = Field(default=None, description="License name or URL for mapping set")
    confidence: float = Field(..., description="Mapping set level confidence")

    def key(self) -> MappingSetKey:
        """Get a picklable key representing the mapping set."""
        return MappingSetKey(self.name, self.version or "", self.license or "")

    def get_confidence(self) -> float:
        """Get the explicit confidence for the mapping set."""
        return self.confidence


class SimpleEvidenceKey(NamedTuple):
    """The key used for a simple evidence."""

    evidence_type: str
    justification: str
    author: str
    mapping_set: MappingSetKey


class SimpleEvidence(
    pydantic.BaseModel,
    KeyedMixin[[Union[Triple, "Mapping"]], tuple[StrTriple, SimpleEvidenceKey]],
    EvidenceMixin,
    ConfidenceMixin,
    prefix=SEMRA_EVIDENCE_PREFIX,
):
    """Evidence for a mapping.

    Ideally, this matches the SSSOM data model.
    """

    model_config = ConfigDict(frozen=True)

    evidence_type: Literal["simple"] = Field(default="simple")
    justification: Reference = Field(
        default=Reference(prefix="semapv", identifier="UnspecifiedMapping"),
        description="A SSSOM-compliant justification",
    )
    mapping_set: MappingSet = Field(
        ..., description="The name of the dataset from which the mapping comes"
    )
    author: Reference | None = Field(
        default=None,
        description="A reference to the author of the mapping (e.g. with ORCID)",
        examples=[
            Reference(prefix="orcid", identifier="0000-0003-4423-4370"),
        ],
    )
    uuid: UUID4 = Field(default_factory=uuid.uuid4)
    confidence: float | None = Field(None, description="The confidence")

    def _simple_key(self) -> SimpleEvidenceKey:
        return SimpleEvidenceKey(
            self.evidence_type,
            self.justification.curie,
            self.author.curie if self.author else "",
            self.mapping_set.key(),
        )

    def key(self, triple: Triple | Mapping) -> tuple[StrTriple, SimpleEvidenceKey]:
        """Get a key suitable for hashing the evidence.

        :returns: A key for deduplication based on the mapping set.

        Note: this should be extended to include basically _all_ fields
        """
        return (
            triple_key(triple.triple if isinstance(triple, Mapping) else triple),
            self._simple_key(),
        )

    @property
    def mapping_set_names(self) -> set[str]:
        """Get a set containing 1 element - this evidence's mapping set's name."""
        return {self.mapping_set.name}

    def get_confidence(self) -> float:
        """Get the confidence from the mapping set."""
        return self.confidence if self.confidence is not None else self.mapping_set.confidence


def _sort_evidence_key(ev: Evidence) -> tuple[Any, ...]:
    # the first element of the simple key is the type of evidence,
    # so they can be compared
    return ev._simple_key()


class ReasonedEvidenceKey(NamedTuple):
    """The key used for a reasoned evidence."""

    evidence_type: str
    justification: str
    rest: tuple[
        tuple[tuple[StrTriple, ReasonedEvidenceKey] | tuple[StrTriple, SimpleEvidenceKey], ...], ...
    ]


class ReasonedEvidence(
    pydantic.BaseModel,
    KeyedMixin[[Union[Triple, "Mapping"]], tuple[StrTriple, ReasonedEvidenceKey]],
    EvidenceMixin,
    ConfidenceMixin,
    prefix=SEMRA_EVIDENCE_PREFIX,
):
    """A complex evidence based on multiple mappings."""

    model_config = ConfigDict(frozen=True)

    evidence_type: Literal["reasoned"] = Field(default="reasoned")
    justification: Reference = Field(..., description="A SSSOM-compliant justification")
    mappings: list[Mapping] = Field(
        ..., description="A list of mappings and their evidences consumed to create this evidence"
    )
    author: Reference | None = None
    confidence_factor: float = Field(
        1.0, description="The probability that the reasoning method is correct"
    )

    def _simple_key(self) -> ReasonedEvidenceKey:
        return ReasonedEvidenceKey(
            self.evidence_type,
<<<<<<< HEAD
            self.justification,
            *((*m.as_curies(), *(e.key() for e in m.evidence)) for m in self.mappings),
=======
            self.justification.curie,
            tuple(
                tuple(
                    evidence.key(mapping)
                    for evidence in sorted(mapping.evidence, key=_sort_evidence_key)
                )
                for mapping in sorted(self.mappings, key=lambda m: triple_key(m.triple))
            ),
        )

    def key(self, triple: Triple | Mapping) -> tuple[StrTriple, ReasonedEvidenceKey]:
        """Get a key suitable for hashing the evidence.

        :returns: A key for deduplication based on the mapping set.

        Note: this should be extended to include basically _all_ fields
        """
        return (
            triple_key(triple.triple if isinstance(triple, Mapping) else triple),
            self._simple_key(),
>>>>>>> 7c15dc3a
        )

    def get_confidence(self) -> float:
        r"""Calculate confidence for the reasoned evidence.

        :returns: The joint binomial probability that all reasoned evidences are
            correct. This is calculated with the following:

            $\alpha \times (1 - \sum_{e \in E} 1 - \text{confidence}_e)$

            where $E$ is the set of all evidences in this object and $\alpha$ is the
            confidence factor for the reasoning approach.
        """
        confidences = [mapping.get_confidence() for mapping in self.mappings]
        return _joint_probability([self.confidence_factor, *confidences])

    @property
    def mapping_set(self) -> None:
        """Return an empty mapping set, since this is a reasoned evidence."""
        return None

    @property
    def mapping_set_names(self) -> set[str]:
        """Get a set containing the union of all the mappings' evidences' mapping set names."""
        return {
            name
            for mapping in self.mappings
            for evidence in mapping.evidence
            for name in evidence.mapping_set_names
        }

    @property
    def explanation(self) -> str:
        """Get a textual explanation for this reasoned evidence.

        :returns: Assuming this reasoned evidence represents a pathway where each
            mapping in the chain's subject shares the object from the previous mapping,
            returns a space-delmited list of the CURIEs for these entities.
        """
        return (
            " ".join(mapping.subject.curie for mapping in self.mappings)
            + " "
            + self.mappings[-1].object.curie
        )


Evidence = Annotated[
    ReasonedEvidence | SimpleEvidence,
    Field(discriminator="evidence_type"),
]


<<<<<<< HEAD
class Mapping(Triple, ConfidenceMixin, KeyedMixin, prefix=SEMRA_MAPPING_PREFIX):
    """A semantic mapping.

    The ``subject``, ``predicate``, and ``object`` fields are inherited from :class:`curies.Triple`.
    """
=======
class Mapping(
    pydantic.BaseModel,
    ConfidenceMixin,
    KeyedMixin[[], StrTriple],
    prefix=SEMRA_MAPPING_PREFIX,
):
    """A semantic mapping."""
>>>>>>> 7c15dc3a

    model_config = ConfigDict(frozen=True)

    subject: Reference = Field(..., title="subject")
    predicate: Reference = Field(..., title="predicate")
    object: Reference = Field(..., title="object")
    evidence: list[Evidence] = Field(default_factory=list)

    @property
    def triple(self) -> Triple:
        """Get the mapping's core triple as a tuple."""
        return Triple(subject=self.subject, predicate=self.predicate, object=self.object)

<<<<<<< HEAD
    def key(self) -> tuple[str, str, str]:
        """Get a hashable key for the mapping, based on the subject, predicate, and object."""
        return self.as_curies()
=======
    def key(self) -> StrTriple:
        """Get a hashable key for the mapping, based on the subject, predicate, and object."""
        return triple_key(self.triple)
>>>>>>> 7c15dc3a

    @classmethod
    def from_triple(
        cls, triple: Triple | tuple[str, str, str], evidence: list[Evidence] | None = None
    ) -> Mapping:
        """Instantiate a mapping from a triple."""
        if isinstance(triple, tuple):
            return cls(
                subject=Reference.from_curie(triple[0]),
                predicate=Reference.from_curie(triple[1]),
                object=Reference.from_curie(triple[2]),
                evidence=evidence or [],
            )
        else:
            return cls(
                subject=triple.subject,
                predicate=triple.predicate,
                object=triple.object,
                evidence=evidence or [],
            )

    def get_confidence(self) -> float:
        """Aggregate the mapping's evidences' confidences in a binomial model."""
        if not self.evidence:
            raise ValueError("can not calculate confidence since no evidence")
        return _joint_probability(e.get_confidence() for e in self.evidence)

    @property
    def has_primary(self) -> bool:
        """Get if there is a primary evidence associated with this mapping."""
        return any(
            isinstance(evidence, SimpleEvidence)
            and evidence.mapping_set.name == self.subject.prefix
            for evidence in self.evidence
        )

    @property
    def has_secondary(self) -> bool:
        """Get if there is a secondary evidence associated with this mapping."""
        return any(
            isinstance(evidence, SimpleEvidence)
            and evidence.mapping_set.name != self.subject.prefix
            for evidence in self.evidence
        )

    @property
    def has_tertiary(self) -> bool:
        """Get if there are any tertiary (i.e., reasoned) evidences for this mapping."""
        return any(not isinstance(evidence, SimpleEvidence) for evidence in self.evidence)


def line(*references: Reference) -> list[Mapping]:
    """Create a list of mappings from a simple mappings path."""
    if not (3 <= len(references) and len(references) % 2):
        raise ValueError
    return [
        Mapping(subject=s, predicate=p, object=o)
        for s, p, o in islice(triplewise(references), None, None, 2)
    ]


ReasonedEvidence.model_rebuild()


def _joint_probability(probabilities: Iterable[float]) -> float:
    """Calculate the probability that a list of probabilities are jointly true."""
    return 1.0 - math.prod(1.0 - probability for probability in probabilities)<|MERGE_RESOLUTION|>--- conflicted
+++ resolved
@@ -31,13 +31,8 @@
     "line",
 ]
 
-<<<<<<< HEAD
-=======
 P = ParamSpec("P")
 X = TypeVar("X")
-
-#: A type annotation for a subject-predicate-object triple
-Triple = tuple[Reference, Reference, Reference]
 
 
 class StrTriple(NamedTuple):
@@ -47,12 +42,6 @@
     predicate: str
     object: str
 
-
-def triple_key(triple: Triple) -> StrTriple:
-    """Get a sortable key for a triple."""
-    return StrTriple(triple[0].curie, triple[2].curie, triple[1].curie)
-
->>>>>>> 7c15dc3a
 
 def _md5_hexdigest(picklable: object) -> str:
     hasher = md5()  # noqa: S324
@@ -268,10 +257,6 @@
     def _simple_key(self) -> ReasonedEvidenceKey:
         return ReasonedEvidenceKey(
             self.evidence_type,
-<<<<<<< HEAD
-            self.justification,
-            *((*m.as_curies(), *(e.key() for e in m.evidence)) for m in self.mappings),
-=======
             self.justification.curie,
             tuple(
                 tuple(
@@ -292,7 +277,6 @@
         return (
             triple_key(triple.triple if isinstance(triple, Mapping) else triple),
             self._simple_key(),
->>>>>>> 7c15dc3a
         )
 
     def get_confidence(self) -> float:
@@ -345,21 +329,16 @@
 ]
 
 
-<<<<<<< HEAD
-class Mapping(Triple, ConfidenceMixin, KeyedMixin, prefix=SEMRA_MAPPING_PREFIX):
-    """A semantic mapping.
-
-    The ``subject``, ``predicate``, and ``object`` fields are inherited from :class:`curies.Triple`.
-    """
-=======
 class Mapping(
     pydantic.BaseModel,
     ConfidenceMixin,
     KeyedMixin[[], StrTriple],
     prefix=SEMRA_MAPPING_PREFIX,
 ):
-    """A semantic mapping."""
->>>>>>> 7c15dc3a
+    """A semantic mapping.
+
+    The ``subject``, ``predicate``, and ``object`` fields are inherited from :class:`curies.Triple`.
+    """
 
     model_config = ConfigDict(frozen=True)
 
@@ -373,15 +352,9 @@
         """Get the mapping's core triple as a tuple."""
         return Triple(subject=self.subject, predicate=self.predicate, object=self.object)
 
-<<<<<<< HEAD
-    def key(self) -> tuple[str, str, str]:
+    def key(self) -> StrTriple:
         """Get a hashable key for the mapping, based on the subject, predicate, and object."""
         return self.as_curies()
-=======
-    def key(self) -> StrTriple:
-        """Get a hashable key for the mapping, based on the subject, predicate, and object."""
-        return triple_key(self.triple)
->>>>>>> 7c15dc3a
 
     @classmethod
     def from_triple(
