"""Tests for the core SeMRA API."""

from __future__ import annotations

import unittest
from typing import cast

import pandas as pd
from curies import Triple

from semra import api
from semra.api import (
    Index,
    count_component_sizes,
    count_coverage_sizes,
    filter_mappings,
    filter_self_matches,
    flip,
    from_digraph,
    get_index,
    get_many_to_many,
    infer_chains,
    infer_mutations,
    infer_reversible,
    keep_prefixes,
    prioritize_df,
    project,
    to_digraph,
)
from semra.rules import (
    BROAD_MATCH,
    DB_XREF,
    EXACT_MATCH,
    KNOWLEDGE_MAPPING,
    MANUAL_MAPPING,
    NARROW_MATCH,
)
from semra.struct import (
    Mapping,
    MappingSet,
    ReasonedEvidence,
    Reference,
    SimpleEvidence,
    line,
)

PREFIX_A = "go"
PREFIX_B = "mondo"
PREFIX_C = "ido"
PREFIX_D = "obi"
PREFIXES = [PREFIX_A, PREFIX_B, PREFIX_C, PREFIX_D]


def _get_references(
    n: int, *, prefix: str = PREFIX_A, different_prefixes: bool = False
) -> list[Reference]:
    if different_prefixes:
        if n > len(PREFIXES):
            raise ValueError("need to add more default prefixes")
        prefixes = PREFIXES[:n]
    else:
        prefixes = [prefix for _ in range(n)]
    identifiers = [str(i + 1).zfill(7) for i in range(n)]
    return [
        Reference(prefix=prefix, identifier=identifier)
        for prefix, identifier in zip(prefixes, identifiers, strict=False)
    ]


<<<<<<< HEAD
def _exact(s, o, evidence: list[SimpleEvidence] | None = None) -> Mapping:
    return Mapping(subject=s, predicate=EXACT_MATCH, object=o, evidence=evidence or [])
=======
def _exact(s: Reference, o: Reference, evidence: list[SimpleEvidence] | None = None) -> Mapping:
    return Mapping(s=s, p=EXACT_MATCH, o=o, evidence=evidence or [])
>>>>>>> 7c15dc3a


EV = SimpleEvidence(
    justification=MANUAL_MAPPING,
    mapping_set=MappingSet(name="test_mapping_set", confidence=0.95),
)
MS = MappingSet(name="test", confidence=0.95)


class TestOperations(unittest.TestCase):
    """Test mapping operations."""

    def test_path(self) -> None:
        """Test quickly creating mapping lists."""
        r1, r2, r3 = _get_references(3)
        m1 = Mapping(subject=r1, predicate=EXACT_MATCH, object=r2)
        m2 = Mapping(subject=r2, predicate=BROAD_MATCH, object=r3)
        self.assertEqual([m1], line(r1, EXACT_MATCH, r2))
        self.assertEqual([m1, m2], line(r1, EXACT_MATCH, r2, BROAD_MATCH, r3))

    def test_flip_symmetric(self) -> None:
        """Test flipping a symmetric relation (e.g., exact match)."""
        chebi_reference = Reference(prefix="chebi", identifier="10001")
        mesh_reference = Reference(prefix="mesh", identifier="C067604")
        mapping = Mapping(
            subject=chebi_reference, predicate=EXACT_MATCH, object=mesh_reference, evidence=[EV]
        )
        new_mapping = flip(mapping)
        self.assertIsNotNone(new_mapping)
        self.assertEqual(mesh_reference, new_mapping.subject)
        self.assertEqual(EXACT_MATCH, new_mapping.predicate)
        self.assertEqual(chebi_reference, new_mapping.object)
        self.assertEqual(1, len(new_mapping.evidence))
        self.assertIsInstance(new_mapping.evidence[0], ReasonedEvidence)
        evidence: ReasonedEvidence = cast(ReasonedEvidence, new_mapping.evidence[0])
        self.assertIsInstance(evidence.mappings[0].evidence[0], SimpleEvidence)
        self.assertEqual(EV, evidence.mappings[0].evidence[0])

    def test_flip_asymmetric(self) -> None:
        """Test flipping asymmetric relations (e.g., narrow and broad match)."""
        docetaxel_mesh = Reference(prefix="mesh", identifier="D000077143")
        docetaxel_anhydrous_chebi = Reference(prefix="chebi", identifier="4672")
        narrow_mapping = Mapping(
            subject=docetaxel_mesh, predicate=NARROW_MATCH, object=docetaxel_anhydrous_chebi
        )
        broad_mapping = Mapping(
            object=docetaxel_mesh, predicate=BROAD_MATCH, subject=docetaxel_anhydrous_chebi
        )

<<<<<<< HEAD
        actual = flip(narrow_mapping)
        self.assertIsNotNone(actual)
        self.assertEqual(docetaxel_anhydrous_chebi, actual.subject)
        self.assertEqual(BROAD_MATCH, actual.predicate)
        self.assertEqual(docetaxel_mesh, actual.object)

        actual = flip(broad_mapping)
        self.assertIsNotNone(actual)
        self.assertEqual(docetaxel_mesh, actual.subject)
        self.assertEqual(NARROW_MATCH, actual.predicate)
        self.assertEqual(docetaxel_anhydrous_chebi, actual.object)
=======
        actual_1: Mapping = flip(narrow_mapping)
        self.assertIsNotNone(actual_1)
        self.assertEqual(docetaxel_anhydrous_chebi, actual_1.s)
        self.assertEqual(BROAD_MATCH, actual_1.p)
        self.assertEqual(docetaxel_mesh, actual_1.o)

        actual_2: Mapping = flip(broad_mapping)
        self.assertIsNotNone(actual_2)
        self.assertEqual(docetaxel_mesh, actual_2.s)
        self.assertEqual(NARROW_MATCH, actual_2.p)
        self.assertEqual(docetaxel_anhydrous_chebi, actual_2.o)
>>>>>>> 7c15dc3a

    def test_index(self) -> None:
        """Test indexing semantic mappings."""
        r1, r2 = _get_references(2)
        e1 = SimpleEvidence(
            justification=Reference(prefix="semapv", identifier="LexicalMatching"), mapping_set=MS
        )
        e2 = SimpleEvidence(
            justification=Reference(prefix="semapv", identifier="ManualMappingCuration"),
            mapping_set=MS,
        )
        m1 = Mapping(subject=r1, predicate=EXACT_MATCH, object=r2, evidence=[e1])
        m2 = Mapping(subject=r1, predicate=EXACT_MATCH, object=r2, evidence=[e2])
        index = get_index([m1, m2], progress=False)
        self.assertIn(m1.triple, index)
        self.assertEqual(1, len(index))
        self.assertEqual(2, len(index[m1.triple]))
        self.assertEqual(
            {"LexicalMatching", "ManualMappingCuration"},
            {e.justification.identifier for e in index[m1.triple]},
        )

    def assert_same_triples(
        self,
        expected_mappings: Index | list[Mapping],
        actual_mappings: Index | list[Mapping],
        msg: str | None = None,
    ) -> None:
        """Assert that two sets of mappings are the same."""
        if not isinstance(expected_mappings, dict):
            expected_mappings = get_index(expected_mappings, progress=False)
        if not isinstance(actual_mappings, dict):
            actual_mappings = get_index(actual_mappings, progress=False)

        self.assertEqual(
            self._clean_index(expected_mappings),
            self._clean_index(actual_mappings),
            msg=msg,
        )

    @staticmethod
    def _clean_index(index: Index) -> list[str]:
        triples = sorted(set(index), key=Triple.as_curies)
        return ["<" + ", ".join(triple.as_curies()) + ">" for triple in triples]

    def test_infer_exact_match(self) -> None:
        """Test inference through the transitivity of SKOS exact matches."""
        r1, r2, r3, r4 = _get_references(4, different_prefixes=True)
        m1, m2, m3 = line(r1, EXACT_MATCH, r2, EXACT_MATCH, r3, EXACT_MATCH, r4)
        m4 = _exact(r1, r3)
        m5 = _exact(r1, r4)
        m6 = _exact(r2, r4)
        m4_inv, m5_inv, m6_inv = (flip(m, strict=True) for m in (m4, m5, m6))

        backwards_msg = "backwards inference is not supposed to be done here"

        index = get_index(infer_chains([m1, m2], backwards=False, progress=False), progress=False)
        self.assertNotIn(m4_inv.triple, index, msg=backwards_msg)

        index = get_index(
            infer_chains([m1, m2, m3], backwards=False, progress=False), progress=False
        )
        self.assert_same_triples([m1, m2, m3, m4, m4, m5, m6], index)
        self.assertNotIn(m4_inv.triple, index, msg=backwards_msg)
        self.assertNotIn(m5_inv.triple, index, msg=backwards_msg)
        self.assertNotIn(m6_inv.triple, index, msg=backwards_msg)

        # m4's evidence should comprise a single complex evidence
        self.assertEqual(1, len(index[m4.triple]))
        m4_evidence = index[m4.triple][0]
        self.assertIsInstance(m4_evidence, ReasonedEvidence)
        m4_evidence_narrowed = cast(ReasonedEvidence, m4_evidence)
        self.assertEqual(2, len(m4_evidence_narrowed.mappings))
        self.assertEqual([m1, m2], m4_evidence_narrowed.mappings)

    def test_no_infer(self) -> None:
        """Test no inference happens over mixed chains of broad/narrow."""
        r1, r2, r3 = _get_references(3)

        m1, m2 = line(r1, NARROW_MATCH, r2, BROAD_MATCH, r3)
        self.assert_same_triples(
            [m1, m2],
            infer_chains([m1, m2], progress=False),
            msg="No inference between broad and narrow",
        )

        # ------ Same but in reverse ---------
        m1, m2 = line(r1, BROAD_MATCH, r2, NARROW_MATCH, r3)
        self.assert_same_triples(
            [m1, m2],
            infer_chains([m1, m2], progress=False),
            msg="No inference between broad and narrow",
        )

    def test_infer_broad_match_1(self) -> None:
        """Test inferring broad matches."""
        r1, r2, r3, r4 = _get_references(4, different_prefixes=True)
        m1, m2, m3 = line(r1, EXACT_MATCH, r2, BROAD_MATCH, r3, EXACT_MATCH, r4)
        m4 = Mapping(subject=r1, predicate=BROAD_MATCH, object=r3, evidence=[EV])
        m5 = Mapping(subject=r1, predicate=BROAD_MATCH, object=r4, evidence=[EV])
        m6 = Mapping(subject=r2, predicate=BROAD_MATCH, object=r4, evidence=[EV])
        m4_i = Mapping(object=r1, predicate=NARROW_MATCH, subject=r3, evidence=[EV])
        m5_i = Mapping(object=r1, predicate=NARROW_MATCH, subject=r4, evidence=[EV])
        m6_i = Mapping(object=r2, predicate=NARROW_MATCH, subject=r4, evidence=[EV])

        # Check inference over two steps
        self.assert_same_triples(
            [m1, m2, m4],
            infer_chains([m1, m2], backwards=False, progress=False),
            msg="inference over two steps is broken",
        )
        self.assert_same_triples(
            [m1, m2, m4, m4_i],
            infer_chains([m1, m2], backwards=True, progress=False),
            msg="inference over two steps is broken",
        )

        self.assert_same_triples(
            [m1, m2, m3, m4, m5, m6],
            infer_chains([m1, m2, m3], backwards=False, progress=False),
            msg="inference over multiple steps is broken",
        )
        self.assert_same_triples(
            [m1, m2, m3, m4, m5, m6, m4_i, m5_i, m6_i],
            infer_chains([m1, m2, m3], backwards=True, progress=False),
            msg="inference over multiple steps is broken",
        )

    def test_infer_broad_match_2(self) -> None:
        """Test inferring broad matches."""
        r1, r2, r3, r4 = _get_references(4, different_prefixes=True)
        m1, m2, m3 = line(r1, BROAD_MATCH, r2, EXACT_MATCH, r3, BROAD_MATCH, r4)
        m4 = Mapping(subject=r1, predicate=BROAD_MATCH, object=r3)
        m5 = Mapping(subject=r1, predicate=BROAD_MATCH, object=r4)
        m6 = Mapping(subject=r2, predicate=BROAD_MATCH, object=r4)
        m4_i = Mapping(object=r1, predicate=NARROW_MATCH, subject=r3)
        m5_i = Mapping(object=r1, predicate=NARROW_MATCH, subject=r4)
        m6_i = Mapping(object=r2, predicate=NARROW_MATCH, subject=r4)

        # Check inference over two steps
        self.assert_same_triples(
            [m1, m2, m4], infer_chains([m1, m2], backwards=False, progress=False)
        )
        self.assert_same_triples(
            [m1, m2, m4, m4_i], infer_chains([m1, m2], backwards=True, progress=False)
        )

        # Check inference over multiple steps
        self.assert_same_triples(
            [m1, m2, m3, m4, m5, m6], infer_chains([m1, m2, m3], backwards=False, progress=False)
        )
        self.assert_same_triples(
            [m1, m2, m3, m4, m5, m6, m4_i, m5_i, m6_i],
            infer_chains([m1, m2, m3], backwards=True, progress=False),
        )

    def test_infer_narrow_match(self) -> None:
        """Test inferring narrow matches."""
        r1, r2, r3 = _get_references(3, different_prefixes=True)
        m1, m2 = line(r1, EXACT_MATCH, r2, NARROW_MATCH, r3)
        m3 = Mapping(subject=r1, predicate=NARROW_MATCH, object=r3)
        m3_i = Mapping(object=r1, predicate=BROAD_MATCH, subject=r3)
        self.assert_same_triples(
            [m1, m2, m3], infer_chains([m1, m2], backwards=False, progress=False)
        )
        self.assert_same_triples(
            [m1, m2, m3, m3_i], infer_chains([m1, m2], backwards=True, progress=False)
        )

    def test_mixed_inference_1(self) -> None:
        """Test inferring over a mix of narrow, broad, and exact matches."""
        r1, r2, r3 = _get_references(3, different_prefixes=True)
        m1 = Mapping(subject=r1, predicate=EXACT_MATCH, object=r2)
        m2 = Mapping(subject=r2, predicate=NARROW_MATCH, object=r3)
        m3 = Mapping(subject=r1, predicate=NARROW_MATCH, object=r3)

        m4 = Mapping(subject=r2, predicate=EXACT_MATCH, object=r1)
        m5 = Mapping(subject=r3, predicate=BROAD_MATCH, object=r2)
        m6 = Mapping(subject=r3, predicate=BROAD_MATCH, object=r1)

        mappings = [m1, m2]
        mappings = infer_reversible(mappings, progress=False)
        self.assert_same_triples([m1, m2, m4, m5], mappings)

        mappings = infer_chains(mappings, progress=False)
        self.assert_same_triples([m1, m2, m3, m4, m5, m6], mappings)

    def test_filter_prefixes(self) -> None:
        """Test filtering out unwanted prefixes."""
        r11, r12 = _get_references(2, prefix=PREFIX_A)
        r21, r22 = _get_references(2, prefix=PREFIX_B)
        (r31,) = _get_references(1, prefix=PREFIX_C)
        m1 = Mapping(subject=r11, predicate=EXACT_MATCH, object=r21)
        m2 = Mapping(subject=r12, predicate=EXACT_MATCH, object=r22)
        m3 = Mapping(subject=r11, predicate=EXACT_MATCH, object=r31)
        mappings = [m1, m2, m3]
        self.assert_same_triples(
            [m1, m2], keep_prefixes(mappings, {PREFIX_A, PREFIX_B}, progress=False)
        )

    def test_filter_self(self) -> None:
        """Test filtering out mappings within a given prefix."""
        r11, r12, r13 = _get_references(3, prefix=PREFIX_A)
        r21, r22 = _get_references(2, prefix=PREFIX_B)
        m1 = Mapping(subject=r11, predicate=EXACT_MATCH, object=r21)
        m2 = Mapping(subject=r12, predicate=EXACT_MATCH, object=r22)
        m3 = Mapping(subject=r11, predicate=EXACT_MATCH, object=r13)
        mappings = [m1, m2, m3]
        self.assert_same_triples([m1, m2], filter_self_matches(mappings, progress=False))

    def test_filter_negative(self) -> None:
        """Test filtering out mappings within a given prefix."""
        r11, r12 = _get_references(2, prefix=PREFIX_A)
        r21, r22 = _get_references(2, prefix=PREFIX_B)
        m1 = Mapping(subject=r11, predicate=EXACT_MATCH, object=r21)
        m2 = Mapping(subject=r12, predicate=EXACT_MATCH, object=r22)
        mappings = [m1, m2]
        negative = [m2]
        self.assert_same_triples([m1], filter_mappings(mappings, negative, progress=False))

    def test_project(self) -> None:
        """Test projecting into a given source/target pair."""
        r11, r12 = _get_references(2, prefix=PREFIX_A)
        r21, r22 = _get_references(2, prefix=PREFIX_B)
        (r31,) = _get_references(1, prefix=PREFIX_C)
        m1 = Mapping(subject=r11, predicate=EXACT_MATCH, object=r21)
        m2 = Mapping(subject=r12, predicate=EXACT_MATCH, object=r22)
        m2_i = Mapping(object=r12, predicate=EXACT_MATCH, subject=r22)
        m3 = Mapping(subject=r11, predicate=EXACT_MATCH, object=r31)
        mappings = [m1, m2, m2_i, m3]
        self.assert_same_triples(
            [m1, m2], project(mappings, PREFIX_A, PREFIX_B, progress=False, return_sus=False)
        )

    def test_get_many_to_many(self) -> None:
        """Test getting many-to-many mappings."""
        a1, a2, a3 = _get_references(3, prefix=PREFIX_A)
        b1, b2, b3 = _get_references(3, prefix=PREFIX_B)

        # Subject duplicate
        m1 = Mapping(subject=a1, predicate=EXACT_MATCH, object=b1)
        m2 = Mapping(subject=a1, predicate=EXACT_MATCH, object=b3)
        m3 = Mapping(subject=a2, predicate=EXACT_MATCH, object=b2)
        self.assert_same_triples([m1, m2], get_many_to_many([m1, m2, m3]))

        m4 = Mapping(subject=a3, predicate=EXACT_MATCH, object=b2)
        self.assert_same_triples([m3, m4], get_many_to_many([m2, m3, m4]))

    def test_filter_confidence(self) -> None:
        """Test filtering by confidence."""
        (a1, a2) = _get_references(2, prefix=PREFIX_A)
        (b1, b2) = _get_references(2, prefix=PREFIX_B)
        m1 = Mapping(
            subject=a1,
            predicate=DB_XREF,
            object=b1,
            evidence=[SimpleEvidence(confidence=0.95, mapping_set=MS)],
        )
        m2 = Mapping(
            subject=a1,
            predicate=DB_XREF,
            object=b1,
            evidence=[SimpleEvidence(confidence=0.65, mapping_set=MS)],
        )
        mmm = list(api.filter_minimum_confidence([m1, m2], cutoff=0.7))
        self.assertEqual([m1], mmm)

    def test_filter_subsets(self) -> None:
        """Test filtering by subsets."""
        a1, a2 = _get_references(2, prefix=PREFIX_A)
        b1, b2 = _get_references(2, prefix=PREFIX_B)
        c1, c2 = _get_references(2, prefix=PREFIX_C)
        ev = SimpleEvidence(confidence=0.95, mapping_set=MS)
        m1 = Mapping(subject=a1, predicate=EXACT_MATCH, object=b1, evidence=[ev])
        m2 = Mapping(subject=b1, predicate=EXACT_MATCH, object=a1, evidence=[ev])
        m3 = Mapping(subject=a2, predicate=EXACT_MATCH, object=b2, evidence=[ev])
        m4 = Mapping(subject=b2, predicate=EXACT_MATCH, object=a2, evidence=[ev])
        m5 = Mapping(subject=b1, predicate=EXACT_MATCH, object=c1, evidence=[ev])
        m6 = Mapping(subject=c1, predicate=EXACT_MATCH, object=b1, evidence=[ev])

        terms = {
            PREFIX_A: [a1, a2],
            PREFIX_B: [b1],
        }
        mmm = list(api.filter_subsets([m1, m2, m3, m4, m5, m6], terms))
        self.assertEqual(
            [m1, m2, m5, m6],
            mmm,
            msg="Mappings 3 and 4 should not pass since b2 is not in the term filter",
        )

        terms = {
            PREFIX_A: [a1, a2],
            PREFIX_B: [b1],
            PREFIX_C: [],
        }
        # the fact that c has an empty dictionary will get ignored
        mmm = list(api.filter_subsets([m1, m2, m3, m4, m5, m6], terms))
        self.assertEqual(
            [m1, m2, m5, m6],
            mmm,
            msg="Mappings 3 and 4 should not pass since b2 is not in the term filter",
        )

    def test_count_component_sizes(self) -> None:
        """Test counting component sizes."""
        priority = [PREFIX_A, PREFIX_B, PREFIX_C]
        a1, a2 = _get_references(2, prefix=PREFIX_A)
        b1, b2 = _get_references(2, prefix=PREFIX_B)
        c1, _ = _get_references(2, prefix=PREFIX_C)
        ev = SimpleEvidence(confidence=0.95, mapping_set=MS)
        m1 = Mapping(subject=a1, predicate=EXACT_MATCH, object=b1, evidence=[ev])
        m2 = Mapping(subject=b1, predicate=EXACT_MATCH, object=c1, evidence=[ev])
        m3 = Mapping(subject=a2, predicate=EXACT_MATCH, object=b2, evidence=[ev])
        m4 = Mapping(
            subject=a2, predicate=DB_XREF, object=b2, evidence=[ev]
        )  # this shouldn't hae an effect
        mappings = [m1, m2, m3, m4]
        self.assertEqual(
            {frozenset([PREFIX_A, PREFIX_B]): 1, frozenset([PREFIX_A, PREFIX_B, PREFIX_C]): 1},
            dict(count_component_sizes(mappings, priority)),
        )
        self.assertEqual({1: 0, 2: 1, 3: 1}, dict(count_coverage_sizes(mappings, priority)))

    def test_digraph_roundtrip(self) -> None:
        """Test I/O roundtrip through a directed graph."""
        a1, a2 = _get_references(2, prefix=PREFIX_A)
        b1, b2 = _get_references(2, prefix=PREFIX_B)
        c1, _ = _get_references(2, prefix=PREFIX_C)
        ev = SimpleEvidence(confidence=0.95, mapping_set=MS)
        m1 = Mapping(subject=a1, predicate=EXACT_MATCH, object=b1, evidence=[ev])
        m2 = Mapping(subject=b1, predicate=EXACT_MATCH, object=c1, evidence=[ev])
        m3 = Mapping(subject=a2, predicate=EXACT_MATCH, object=b2, evidence=[ev])
        m4 = Mapping(
            subject=a2, predicate=DB_XREF, object=b2, evidence=[ev]
        )  # this shouldn't hae an effect
        mappings = [m1, m2, m3, m4]
        self.assertEqual(mappings, from_digraph(to_digraph(mappings)))

    def test_prioritize_df(self) -> None:
        """Test prioritizing entities in a column in a dataframe."""
        a1, a2 = _get_references(2, prefix=PREFIX_A)
        b1, b2 = _get_references(2, prefix=PREFIX_B)
        ev = SimpleEvidence(confidence=0.95, mapping_set=MS)
        m1 = Mapping(subject=a1, predicate=EXACT_MATCH, object=b1, evidence=[ev])
        m2 = Mapping(subject=a2, predicate=EXACT_MATCH, object=b2, evidence=[ev])

        rows = [("r1", a1.curie), ("r2", a2.curie)]
        df = pd.DataFrame(rows, columns=["label", "curie"])

        prioritize_df([m1, m2], df, column="curie")

        self.assertEqual(
            [b1.curie, b2.curie],
            list(df["curie_prioritized"]),
        )


class TestUpgrades(unittest.TestCase):
    """Test inferring mutations."""

    def test_infer_mutations(self) -> None:
        """Test inferring mutations."""
        (a1,) = _get_references(1, prefix=PREFIX_A)
        (b1,) = _get_references(1, prefix=PREFIX_B)
        original_confidence = 0.95
        mutation_confidence = 0.80
        m1 = Mapping(
            subject=a1,
            predicate=DB_XREF,
            object=b1,
            evidence=[SimpleEvidence(confidence=original_confidence, mapping_set=MS)],
        )
        new_mappings = infer_mutations(
            [m1],
            {(PREFIX_A, PREFIX_B): mutation_confidence},
            old_predicate=DB_XREF,
            new_predicate=EXACT_MATCH,
            progress=False,
        )
        self.assertEqual(2, len(new_mappings))
        new_m1, new_m2 = new_mappings
        self.assertEqual(m1, new_m1)
        self.assertEqual(a1, new_m2.subject)
        self.assertEqual(EXACT_MATCH, new_m2.predicate)
        self.assertEqual(b1, new_m2.object)
        self.assertEqual(1, len(new_m2.evidence))
        new_evidence = new_m2.evidence[0]
        self.assertIsInstance(new_evidence, ReasonedEvidence)
        new_confidence = new_evidence.get_confidence()
        self.assertIsNotNone(new_confidence)
        self.assertEqual(1 - (1 - original_confidence) * (1 - mutation_confidence), new_confidence)
        self.assertEqual(KNOWLEDGE_MAPPING, new_evidence.justification)<|MERGE_RESOLUTION|>--- conflicted
+++ resolved
@@ -67,13 +67,8 @@
     ]
 
 
-<<<<<<< HEAD
-def _exact(s, o, evidence: list[SimpleEvidence] | None = None) -> Mapping:
+def _exact(s: Reference, o: Reference, evidence: list[SimpleEvidence] | None = None) -> Mapping:
     return Mapping(subject=s, predicate=EXACT_MATCH, object=o, evidence=evidence or [])
-=======
-def _exact(s: Reference, o: Reference, evidence: list[SimpleEvidence] | None = None) -> Mapping:
-    return Mapping(s=s, p=EXACT_MATCH, o=o, evidence=evidence or [])
->>>>>>> 7c15dc3a
 
 
 EV = SimpleEvidence(
@@ -123,31 +118,17 @@
             object=docetaxel_mesh, predicate=BROAD_MATCH, subject=docetaxel_anhydrous_chebi
         )
 
-<<<<<<< HEAD
-        actual = flip(narrow_mapping)
-        self.assertIsNotNone(actual)
-        self.assertEqual(docetaxel_anhydrous_chebi, actual.subject)
-        self.assertEqual(BROAD_MATCH, actual.predicate)
-        self.assertEqual(docetaxel_mesh, actual.object)
-
-        actual = flip(broad_mapping)
-        self.assertIsNotNone(actual)
-        self.assertEqual(docetaxel_mesh, actual.subject)
-        self.assertEqual(NARROW_MATCH, actual.predicate)
-        self.assertEqual(docetaxel_anhydrous_chebi, actual.object)
-=======
         actual_1: Mapping = flip(narrow_mapping)
         self.assertIsNotNone(actual_1)
-        self.assertEqual(docetaxel_anhydrous_chebi, actual_1.s)
-        self.assertEqual(BROAD_MATCH, actual_1.p)
-        self.assertEqual(docetaxel_mesh, actual_1.o)
+        self.assertEqual(docetaxel_anhydrous_chebi, actual_1.subject)
+        self.assertEqual(BROAD_MATCH, actual_1.predicate)
+        self.assertEqual(docetaxel_mesh, actual_1.object)
 
         actual_2: Mapping = flip(broad_mapping)
         self.assertIsNotNone(actual_2)
-        self.assertEqual(docetaxel_mesh, actual_2.s)
-        self.assertEqual(NARROW_MATCH, actual_2.p)
-        self.assertEqual(docetaxel_anhydrous_chebi, actual_2.o)
->>>>>>> 7c15dc3a
+        self.assertEqual(docetaxel_mesh, actual_2.subject)
+        self.assertEqual(NARROW_MATCH, actual_2.predicate)
+        self.assertEqual(docetaxel_anhydrous_chebi, actual_2.object)
 
     def test_index(self) -> None:
         """Test indexing semantic mappings."""
