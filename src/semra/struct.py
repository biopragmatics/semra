"""Data structures for mappings."""

from __future__ import annotations

import math
import pickle
from abc import ABC, abstractmethod
from collections.abc import Iterable
from hashlib import md5
from itertools import islice
from typing import Annotated, Any, ClassVar, Generic, Literal, NamedTuple, ParamSpec, TypeVar, Union

import pydantic
from more_itertools import triplewise
from pydantic import ConfigDict, Field, model_validator
from pyobo import Reference

from semra.rules import SEMRA_EVIDENCE_PREFIX, SEMRA_MAPPING_PREFIX, SEMRA_MAPPING_SET_PREFIX

__all__ = [
    "Evidence",
    "Mapping",
    "MappingSet",
    "ReasonedEvidence",
    "Reference",
    "SimpleEvidence",
    "Triple",
    "line",
    "triple_key",
]

P = ParamSpec("P")
X = TypeVar("X")

#: A type annotation for a subject-predicate-object triple
Triple = tuple[Reference, Reference, Reference]


class StrTriple(NamedTuple):
    """A triple of curies."""

    subject: str
    predicate: str
    object: str


def triple_key(triple: Triple) -> StrTriple:
    """Get a sortable key for a triple."""
    return StrTriple(triple[0].curie, triple[2].curie, triple[1].curie)


def _md5_hexdigest(picklable: object) -> str:
    hasher = md5()  # noqa: S324
    hasher.update(pickle.dumps(picklable))
    return hasher.hexdigest()


class KeyedMixin(ABC, Generic[P, X]):
    """A mixin for a class that can be hashed and CURIE-encoded."""

    #: The prefix for CURIEs for instances of this class
    _prefix: ClassVar[str]

    def __init_subclass__(cls, *, prefix: str, **kwargs: Any) -> None:
        cls._prefix = prefix

    @abstractmethod
    def key(self, *args: P.args, **kwargs: P.kwargs) -> X:
        """Return a picklable key."""
        raise NotImplementedError

    def hexdigest(self, *args: P.args, **kwargs: P.kwargs) -> str:
        """Get a hex string for the MD5 hash of the pickled key() for this class."""
        key = self.key(*args, **kwargs)
        return _md5_hexdigest(key)

    def get_reference(self, *args: P.args, **kwargs: P.kwargs) -> Reference:
        """Get a CURIE reference using this class's prefix and its hexadecimal representation."""
        return Reference(prefix=self._prefix, identifier=self.hexdigest(*args, **kwargs))

    @property
    def curie(self, *args: P.args, **kwargs: P.kwargs) -> str:
        """Get a string representing the CURIE."""
        return self.get_reference(*args, **kwargs).curie


class ConfidenceMixin:
    """A mixin for classes that have confidence information."""

    def get_confidence(self) -> float:
        """Get the confidence.

        :returns: The confidence, which can either be a direct annotation or computed
            based on other related objects. For example, a :class:`MappingSet` has an
            explicitly annotated confidence, whereas a :class:`ReasonedEvidence`
            calculates its confidence based on all of its prior probability *and* the
            confidences of the mappings on which it depends.
        """
        raise NotImplementedError


class EvidenceMixin:
    """A mixin for evidence classes."""

    @property
    def explanation(self) -> str:
        """Get a textual explanation for this evidence."""
        return ""

    @property
    def mapping_set_names(self) -> set[str]:
        """Get set of mapping set names that contribute to this evidence."""
        raise NotImplementedError


class MappingSetKey(NamedTuple):
    """The key used for a mapping set."""

    name: str
    version: str
    license: str


class MappingSet(
    pydantic.BaseModel,
    ConfidenceMixin,
    KeyedMixin[[], MappingSetKey],
    prefix=SEMRA_MAPPING_SET_PREFIX,
):
    """Represents a set of semantic mappings.

    For example, this might correspond to:

    1. All the mappings extracted from an ontology
    2. All the mappings published with a database
    3. All the mappings inferred by SeMRA based on a given configuration

    Mostly corresponds to the concept of a SSSOM mapping set, documented in
    https://mapping-commons.github.io/sssom/MappingSet.
    """

<<<<<<< HEAD
    id: str | None = Field(
        default=None,
        description="The identifier for the mapping set. Corresponds to required SSSOM field https://mapping-commons.github.io/sssom/mapping_set_id/.",
    )
=======
>>>>>>> 32679f56
    name: str = Field(
        ...,
        description="Name of the mapping set. Corresponds to optional SSSOM field: https://mapping-commons.github.io/sssom/mapping_set_title/",
    )
    version: str | None = Field(
        default=None,
        description="The version of the dataset from which the mapping comes. Corresponds to optional SSSOM field https://mapping-commons.github.io/sssom/mapping_set_version/",
<<<<<<< HEAD
    )
    license: str | None = Field(
        default=None,
        description="License name or URL that applies to the whole mapping set. Corresponds to optional SSSOM field https://mapping-commons.github.io/sssom/license/",
    )
    confidence: float = Field(
        ...,
        description="Mapping set level confidence. This is _not_ a SSSOM field, since SeMRA makes a difference confidence assessment at the mapping set level and at the individual mapping level. This was requeted to be added to SSSOM in https://github.com/mapping-commons/sssom/issues/438.",
    )

    @model_validator(mode="before")
    @classmethod
    def ensure_default_id(cls, data: Any) -> Any:
        """Add a missing ``mapping_set_id`` field, if missing in the ``id`` slot."""
        if not isinstance(data, dict) or data.get("id"):
            return data
        name = data["name"].lower().replace(" ", "-").replace("_", "-")
        identifier = f"https://w3id.org/sssom/mappings/{name}"
        if version := data.get("version"):
            identifier += f"v{version}"
        data["id"] = identifier
        return data
=======
    )
    license: str | None = Field(
        default=None,
        description="License name or URL that applies to the whole mapping set. Corresponds to optional SSSOM field https://mapping-commons.github.io/sssom/license/",
    )
    confidence: float = Field(
        ...,
        description="Mapping set level confidence. This is _not_ a SSSOM field, since SeMRA makes a difference confidence assessment at the mapping set level and at the individual mapping level. This was requeted to be added to SSSOM in https://github.com/mapping-commons/sssom/issues/438.",
    )
>>>>>>> 32679f56

    def key(self) -> MappingSetKey:
        """Get a picklable key representing the mapping set."""
        return MappingSetKey(self.name, self.version or "", self.license or "")

    def get_confidence(self) -> float:
        """Get the explicit confidence for the mapping set."""
        return self.confidence


class SimpleEvidenceKey(NamedTuple):
    """The key used for a simple evidence."""

    evidence_type: str
    justification: str
    author: str
    mapping_set: MappingSetKey


class SimpleEvidence(
    pydantic.BaseModel,
    KeyedMixin[[Union[Triple, "Mapping"]], tuple[StrTriple, SimpleEvidenceKey]],
    EvidenceMixin,
    ConfidenceMixin,
    prefix=SEMRA_EVIDENCE_PREFIX,
):
    """Evidence for a mapping.

    Ideally, this matches the SSSOM data model.
    """

    model_config = ConfigDict(frozen=True)

    evidence_type: Literal["simple"] = Field(default="simple")
    justification: Reference = Field(
        default=Reference(prefix="semapv", identifier="UnspecifiedMapping"),
        description="A SSSOM-compliant justification",
    )
    mapping_set: MappingSet = Field(
        ..., description="The name of the dataset from which the mapping comes"
    )
    author: Reference | None = Field(
        default=None,
        description="A reference to the author of the mapping (e.g. with ORCID)",
        examples=[
            Reference(prefix="orcid", identifier="0000-0003-4423-4370"),
        ],
    )
    confidence: float | None = Field(None, description="The confidence")

    def _simple_key(self) -> SimpleEvidenceKey:
        return SimpleEvidenceKey(
            self.evidence_type,
            self.justification.curie,
            self.author.curie if self.author else "",
            self.mapping_set.key(),
        )

    def key(self, triple: Triple | Mapping) -> tuple[StrTriple, SimpleEvidenceKey]:
        """Get a key suitable for hashing the evidence.

        :returns: A key for deduplication based on the mapping set.

        Note: this should be extended to include basically _all_ fields
        """
        return (
            triple_key(triple.triple if isinstance(triple, Mapping) else triple),
            self._simple_key(),
        )

    @property
    def mapping_set_names(self) -> set[str]:
        """Get a set containing 1 element - this evidence's mapping set's name."""
        return {self.mapping_set.name}

    def get_confidence(self) -> float:
        """Get the confidence from the mapping set."""
        return self.confidence if self.confidence is not None else self.mapping_set.confidence


def _sort_evidence_key(ev: Evidence) -> tuple[Any, ...]:
    # the first element of the simple key is the type of evidence,
    # so they can be compared
    return ev._simple_key()


class ReasonedEvidenceKey(NamedTuple):
    """The key used for a reasoned evidence."""

    evidence_type: str
    justification: str
    rest: tuple[
        tuple[tuple[StrTriple, ReasonedEvidenceKey] | tuple[StrTriple, SimpleEvidenceKey], ...], ...
    ]


class ReasonedEvidence(
    pydantic.BaseModel,
    KeyedMixin[[Union[Triple, "Mapping"]], tuple[StrTriple, ReasonedEvidenceKey]],
    EvidenceMixin,
    ConfidenceMixin,
    prefix=SEMRA_EVIDENCE_PREFIX,
):
    """A complex evidence based on multiple mappings."""

    model_config = ConfigDict(frozen=True)

    evidence_type: Literal["reasoned"] = Field(default="reasoned")
    justification: Reference = Field(..., description="A SSSOM-compliant justification")
    mappings: list[Mapping] = Field(
        ..., description="A list of mappings and their evidences consumed to create this evidence"
    )
    author: Reference | None = None
    confidence_factor: float = Field(
        1.0, description="The probability that the reasoning method is correct"
    )

    def _simple_key(self) -> ReasonedEvidenceKey:
        return ReasonedEvidenceKey(
            self.evidence_type,
            self.justification.curie,
            tuple(
                tuple(
                    evidence.key(mapping)
                    for evidence in sorted(mapping.evidence, key=_sort_evidence_key)
                )
                for mapping in sorted(self.mappings, key=lambda m: triple_key(m.triple))
            ),
        )

    def key(self, triple: Triple | Mapping) -> tuple[StrTriple, ReasonedEvidenceKey]:
        """Get a key suitable for hashing the evidence.

        :returns: A key for deduplication based on the mapping set.

        Note: this should be extended to include basically _all_ fields
        """
        return (
            triple_key(triple.triple if isinstance(triple, Mapping) else triple),
            self._simple_key(),
        )

    def get_confidence(self) -> float:
        r"""Calculate confidence for the reasoned evidence.

        :returns: The joint binomial probability that all reasoned evidences are
            correct. This is calculated with the following:

            $\alpha \times (1 - \sum_{e \in E} 1 - \text{confidence}_e)$

            where $E$ is the set of all evidences in this object and $\alpha$ is the
            confidence factor for the reasoning approach.
        """
        confidences = [mapping.get_confidence() for mapping in self.mappings]
        return _joint_probability([self.confidence_factor, *confidences])

    @property
    def mapping_set(self) -> None:
        """Return an empty mapping set, since this is a reasoned evidence."""
        return None

    @property
    def mapping_set_names(self) -> set[str]:
        """Get a set containing the union of all the mappings' evidences' mapping set names."""
        return {
            name
            for mapping in self.mappings
            for evidence in mapping.evidence
            for name in evidence.mapping_set_names
        }

    @property
    def explanation(self) -> str:
        """Get a textual explanation for this reasoned evidence.

        :returns: Assuming this reasoned evidence represents a pathway where each
            mapping in the chain's subject shares the object from the previous mapping,
            returns a space-delmited list of the CURIEs for these entities.
        """
        return (
            " ".join(mapping.s.curie for mapping in self.mappings) + " " + self.mappings[-1].o.curie
        )


Evidence = Annotated[
    ReasonedEvidence | SimpleEvidence,
    Field(discriminator="evidence_type"),
]


class Mapping(
    pydantic.BaseModel,
    ConfidenceMixin,
    KeyedMixin[[], StrTriple],
    prefix=SEMRA_MAPPING_PREFIX,
):
    """A semantic mapping."""

    model_config = ConfigDict(frozen=True)

    s: Reference = Field(..., title="subject")
    p: Reference = Field(..., title="predicate")
    o: Reference = Field(..., title="object")
    evidence: list[Evidence] = Field(default_factory=list)

    @property
    def triple(self) -> Triple:
        """Get the mapping's core triple as a tuple."""
        return self.s, self.p, self.o

    def key(self) -> StrTriple:
        """Get a hashable key for the mapping, based on the subject, predicate, and object."""
        return triple_key(self.triple)

    def __lt__(self, other: Mapping) -> bool:
        return self.triple < other.triple

    @classmethod
    def from_triple(cls, triple: Triple, evidence: list[Evidence] | None = None) -> Mapping:
        """Instantiate a mapping from a triple."""
        s, p, o = triple
        return cls(s=s, p=p, o=o, evidence=evidence or [])

    def get_confidence(self) -> float:
        """Aggregate the mapping's evidences' confidences in a binomial model."""
        if not self.evidence:
            raise ValueError("can not calculate confidence since no evidence")
        return _joint_probability(e.get_confidence() for e in self.evidence)

    @property
    def has_primary(self) -> bool:
        """Get if there is a primary evidence associated with this mapping."""
        return any(
            isinstance(evidence, SimpleEvidence) and evidence.mapping_set.name == self.s.prefix
            for evidence in self.evidence
        )

    @property
    def has_secondary(self) -> bool:
        """Get if there is a secondary evidence associated with this mapping."""
        return any(
            isinstance(evidence, SimpleEvidence) and evidence.mapping_set.name != self.s.prefix
            for evidence in self.evidence
        )

    @property
    def has_tertiary(self) -> bool:
        """Get if there are any tertiary (i.e., reasoned) evidences for this mapping."""
        return any(not isinstance(evidence, SimpleEvidence) for evidence in self.evidence)


def line(*references: Reference) -> list[Mapping]:
    """Create a list of mappings from a simple mappings path."""
    if not (3 <= len(references) and len(references) % 2):
        raise ValueError
    return [Mapping(s=s, p=p, o=o) for s, p, o in islice(triplewise(references), None, None, 2)]


ReasonedEvidence.model_rebuild()


def _joint_probability(probabilities: Iterable[float]) -> float:
    """Calculate the probability that a list of probabilities are jointly true."""
    return 1.0 - math.prod(1.0 - probability for probability in probabilities)<|MERGE_RESOLUTION|>--- conflicted
+++ resolved
@@ -139,29 +139,26 @@
     https://mapping-commons.github.io/sssom/MappingSet.
     """
 
-<<<<<<< HEAD
+    name: str = Field(
+        ...,
+        description="Name of the mapping set. Corresponds to optional SSSOM field: https://mapping-commons.github.io/sssom/mapping_set_title/",
+    )
+    version: str | None = Field(
+        default=None,
+        description="The version of the dataset from which the mapping comes. Corresponds to optional SSSOM field https://mapping-commons.github.io/sssom/mapping_set_version/",
+    )
+    license: str | None = Field(
+        default=None,
+        description="License name or URL that applies to the whole mapping set. Corresponds to optional SSSOM field https://mapping-commons.github.io/sssom/license/",
+    )
+    confidence: float = Field(
+        ...,
+        description="Mapping set level confidence. This is _not_ a SSSOM field, since SeMRA makes a difference confidence assessment at the mapping set level and at the individual mapping level. This was requeted to be added to SSSOM in https://github.com/mapping-commons/sssom/issues/438.",
+    )
+
     id: str | None = Field(
         default=None,
         description="The identifier for the mapping set. Corresponds to required SSSOM field https://mapping-commons.github.io/sssom/mapping_set_id/.",
-    )
-=======
->>>>>>> 32679f56
-    name: str = Field(
-        ...,
-        description="Name of the mapping set. Corresponds to optional SSSOM field: https://mapping-commons.github.io/sssom/mapping_set_title/",
-    )
-    version: str | None = Field(
-        default=None,
-        description="The version of the dataset from which the mapping comes. Corresponds to optional SSSOM field https://mapping-commons.github.io/sssom/mapping_set_version/",
-<<<<<<< HEAD
-    )
-    license: str | None = Field(
-        default=None,
-        description="License name or URL that applies to the whole mapping set. Corresponds to optional SSSOM field https://mapping-commons.github.io/sssom/license/",
-    )
-    confidence: float = Field(
-        ...,
-        description="Mapping set level confidence. This is _not_ a SSSOM field, since SeMRA makes a difference confidence assessment at the mapping set level and at the individual mapping level. This was requeted to be added to SSSOM in https://github.com/mapping-commons/sssom/issues/438.",
     )
 
     @model_validator(mode="before")
@@ -176,17 +173,6 @@
             identifier += f"v{version}"
         data["id"] = identifier
         return data
-=======
-    )
-    license: str | None = Field(
-        default=None,
-        description="License name or URL that applies to the whole mapping set. Corresponds to optional SSSOM field https://mapping-commons.github.io/sssom/license/",
-    )
-    confidence: float = Field(
-        ...,
-        description="Mapping set level confidence. This is _not_ a SSSOM field, since SeMRA makes a difference confidence assessment at the mapping set level and at the individual mapping level. This was requeted to be added to SSSOM in https://github.com/mapping-commons/sssom/issues/438.",
-    )
->>>>>>> 32679f56
 
     def key(self) -> MappingSetKey:
         """Get a picklable key representing the mapping set."""
