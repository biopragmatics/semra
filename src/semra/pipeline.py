--- conflicted
+++ resolved
@@ -52,17 +52,10 @@
     import zenodo_client
 
 __all__ = [
-    # Configuration model
     "Configuration",
-<<<<<<< HEAD
-    "SubsetConfiguration",
-=======
-    "Creator",
->>>>>>> eab3a308
     "Input",
     "Mutation",
     "SubsetConfiguration",
-    # Functions
     "get_mappings_from_config",
     "get_raw_mappings",
     "process",
@@ -99,16 +92,7 @@
     description: str | None = Field(
         None, description="An explanation of the purpose of the mapping set configuration"
     )
-<<<<<<< HEAD
-    creators: t.List[NamedReference] = Field(
-        default_factory=list, description="A list of the ORCID identifiers for creators"
-    )
-    inputs: t.List[Input] = Field(..., description="A list of sources of mappings")
-    negative_inputs: t.List[Input] = Field(default=[Input(source="biomappings", prefix="negative")])
-    priority: t.List[str] = Field(
-        default_factory=list, description="If no priority is given, is inferred from the order of inputs"
-=======
-    creators: list[Creator] = Field(
+    creators: list[NamedReference] = Field(
         default_factory=list, description="A list of the ORCID identifiers for creators"
     )
     inputs: list[Input] = Field(..., description="A list of sources of mappings")
@@ -116,7 +100,6 @@
     priority: list[str] = Field(
         default_factory=list,
         description="If no priority is given, is inferred from the order of inputs",
->>>>>>> eab3a308
     )
     mutations: list[Mutation] = Field(default_factory=list)
     subsets: t.Mapping[str, list[str]] | None = Field(
