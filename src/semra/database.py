"""Assemble a database."""

import csv
import subprocess
import time
from collections.abc import Iterable
from operator import attrgetter
from pathlib import Path
from typing import NamedTuple

import bioregistry
import click
import pyobo
import pystow
import requests
from bioontologies.obograph import write_warned
from bioontologies.robot import write_getter_warnings
from curies.vocabulary import charlie
from pyobo.getters import NoBuildError
from tqdm.auto import tqdm
from tqdm.contrib.logging import logging_redirect_tqdm
from zenodo_client import Creator, Metadata, ensure_zenodo

from semra import Mapping
from semra.io import (
    from_pickle,
    from_pyobo,
    write_jsonl,
    write_neo4j,
    write_pickle,
    write_sssom,
)
from semra.pipeline import REFRESH_SOURCE_OPTION, UPLOAD_OPTION
from semra.sources import SOURCE_RESOLVER
from semra.sources.wikidata import get_wikidata_mappings_by_prefix

MODULE = pystow.module("semra", "database")
SOURCES = MODULE.module("sources")
LOGS = MODULE.module("logs")
SSSOM_PATH = MODULE.join(name="mappings.sssom.tsv")
<<<<<<< HEAD
JSONL_PATH = MODULE.join(name="mappings.jsonl")
=======
PICKLE_PATH = MODULE.join(name="mappings.pkl")
>>>>>>> ab48687f
WARNINGS_PATH = LOGS.join(name="warnings.tsv")
ERRORS_PATH = LOGS.join(name="errors.tsv")
SUMMARY_PATH = LOGS.join(name="summary.tsv")
EMPTY_PATH = LOGS.join(name="empty.txt")
NEO4J_DIR = MODULE.join("neo4j")


class SummaryRow(NamedTuple):
    """A summary row."""

    resource_name: str
    mapping_count: int
    time: float
    label: str


EMPTY = []
summaries: list[SummaryRow] = []

skip = {
    "ado",  # trash
    "epio",  # trash
    "pr",  # too big
    "ncbitaxon",  # too big
    "ncbigene",  # too big
    # duplicates of EDAM
    "edam.data",
    "edam.format",
    "edam.operation",
    "edam.topic",
    "gwascentral.phenotype",  # added on 2024-04-24, service down
    "gwascentral.study",  # added on 2024-04-24, service down
    "conso",
    "atol",  # broken download
    "eol",  # broken download
}
skip_prefixes = {
    "kegg",
    "pubchem",
    "snomedct",
}
skip_wikidata_prefixes = {
    "pubmed",  # too big! need paging?
    "doi",  # too big! need paging?
    "inchi",  # too many funny characters
    "smiles",  # too many funny characters
}
skip_pyobo = {
    "antibodyregistry": "waiting on update from klas",
    "drugbank": "no longer free to access",
    "drugbank.salt": "no longer free to access",
    "icd10": "no mappings in here",
}


@click.command()
@click.option(
    "--include-wikidata/--no-include-wikidata", is_flag=True, show_default=True, default=True
)
@click.option("--write-labels", is_flag=True)
@click.option(
    "--prune-sssom",
    is_flag=True,
    help="If true, will try and prune unused SSSOM columns during output",
)
@UPLOAD_OPTION
@REFRESH_SOURCE_OPTION
def build(
    include_wikidata: bool,
    upload: bool,
    refresh_source: bool,
    write_labels: bool,
    prune_sssom: bool,
) -> None:
    """Construct the full SeMRA database."""
    ontology_resources: list[bioregistry.Resource] = []
    pyobo_resources: list[bioregistry.Resource] = []
    for resource in bioregistry.resources():
        if (
            resource.is_deprecated()
            or resource.prefix in skip
            or resource.no_own_terms
            or resource.proprietary
        ):
            continue
        if any(resource.prefix.startswith(p) for p in skip_prefixes):
            continue
        if pyobo.has_nomenclature_plugin(resource.prefix):
            pyobo_resources.append(resource)
        elif resource.get_obofoundry_prefix() or resource.has_download():
            ontology_resources.append(resource)

    mappings: list[Mapping] = []
    mappings.extend(
        _yield_ontology_resources(
            ontology_resources, refresh_source=refresh_source, write_labels=write_labels
        )
    )
    mappings.extend(
        _yield_pyobo(pyobo_resources, refresh_source=refresh_source, write_labels=write_labels)
    )
    mappings.extend(_yield_custom(write_labels=write_labels))

    if include_wikidata:
        mappings.extend(_yield_wikidata(write_labels=write_labels))

    click.echo(f"Writing SSSOM to {SSSOM_PATH}")
    write_sssom(mappings, SSSOM_PATH, add_labels=False, prune=False)
    click.echo(f"Writing Pickle to {PICKLE_PATH}")
    write_pickle(mappings, PICKLE_PATH)
    click.echo(f"Writing Neo4j folder to {NEO4J_DIR}")
    write_neo4j(mappings, NEO4J_DIR)

    if upload:
        # Define the metadata that will be used on initial upload
        zenodo_metadata = Metadata(
            title="SeMRA Mapping Database",
            upload_type="dataset",
            description=f"A compendium of mappings extracted from {len(summaries)} database/ontologies. "
            f"Note that primary mappings are marked with the license of their source (when available). "
            f"Inferred mappings are distributed under the CC0 license.",
            creators=[
                Creator(name="Hoyt, Charles Tapley", orcid=charlie.identifier),
            ],
        )
        res = ensure_zenodo(
            key="semra-database-test-1",
            data=zenodo_metadata,
            paths=[
                SSSOM_PATH,
                WARNINGS_PATH,
                ERRORS_PATH,
                SUMMARY_PATH,
                *NEO4J_DIR.iterdir(),
            ],
            sandbox=True,
        )
        click.echo(res.json()["links"]["html"])


def _yield_custom(*, write_labels: bool) -> Iterable[Mapping]:
    click.secho("\nCustom SeMRA Sources", fg="cyan", bold=True)
    funcs = tqdm(
        sorted(SOURCE_RESOLVER, key=lambda f: f.__name__), unit="source", desc="Custom sources"
    )
    for func in funcs:
        resource_name = func.__name__.removeprefix("get_").removesuffix("_mappings")
        if resource_name == "wikidata":
            # this one needs extra informatzi
            continue
        pickle_gz_path = _get_pickle_path("custom", resource_name)
        start = time.time()
        if pickle_gz_path.is_file():
            resource_mappings = from_pickle(pickle_gz_path)
            tqdm.write(
                f"loaded {len(resource_mappings):,} from cache at {pickle_gz_path} in {time.time() - start:.2f} seconds"
            )
        else:
            tqdm.write(click.style("\n" + resource_name, fg="green"))
            funcs.set_postfix(source=resource_name)
            with logging_redirect_tqdm():
                resource_mappings = func()
                _write_source(resource_mappings, "custom", resource_name, write_labels=write_labels)

        summaries.append(
            SummaryRow(resource_name, len(resource_mappings), time.time() - start, "custom")
        )
        _write_summary()
        yield from resource_mappings


def _yield_pyobo(
    pyobo_resources: list[bioregistry.Resource], *, refresh_source: bool, write_labels: bool
) -> Iterable[Mapping]:
    click.secho("PyOBO Sources", fg="cyan", bold=True)
    it = tqdm(pyobo_resources, unit="prefix", desc="PyOBO sources")
    for resource in it:
        if resource.prefix in skip_pyobo:
            continue
        tqdm.write(click.style("\n" + resource.prefix, fg="green"))
        it.set_postfix(prefix=resource.prefix)
        pickle_gz_path = _get_pickle_path("pyobo", resource.prefix)
        start = time.time()
        if pickle_gz_path.is_file():
            resource_mappings = from_pickle(pickle_gz_path)
            tqdm.write(
                f"loaded {len(resource_mappings):,} from cache at {pickle_gz_path} in {time.time() - start:.2f} seconds"
            )
        else:
            try:
                with logging_redirect_tqdm():
                    resource_mappings = from_pyobo(
                        resource.prefix, force_process=refresh_source, cache=False
                    )
            except Exception as e:
                tqdm.write(f"failed PyOBO parsing on {resource.prefix}: {e}")
                continue
            _write_source(resource_mappings, "pyobo", resource.prefix, write_labels=write_labels)

        summaries.append(
            SummaryRow(resource.prefix, len(resource_mappings), time.time() - start, "pyobo")
        )
        _write_summary()
        yield from resource_mappings


def _yield_wikidata(*, write_labels: bool) -> Iterable[Mapping]:
    click.secho("\nWikidata Sources", fg="cyan", bold=True)
    wikidata_prefix_it = tqdm(
        bioregistry.get_registry_map("wikidata").items(), unit="property", desc="Wikidata"
    )
    for prefix, wikidata_property in wikidata_prefix_it:
        if prefix in skip_wikidata_prefixes:
            continue
        wikidata_prefix_it.set_postfix(prefix=prefix)
        tqdm.write(click.style(f"\n{prefix} ({wikidata_property})", fg="green"))
        resource_name = f"wikidata_{prefix}"
        pickle_gz_path = _get_pickle_path("wikidata", resource_name)
        start = time.time()
        if pickle_gz_path.is_file():
            resource_mappings = from_pickle(pickle_gz_path)
            tqdm.write(
                f"loaded {len(resource_mappings):,} from cache at {pickle_gz_path} in {time.time() - start:.2f} seconds"
            )
        else:
            try:
                resource_mappings = get_wikidata_mappings_by_prefix(prefix)
            except requests.exceptions.JSONDecodeError as e:
                tqdm.write(f"[{resource_name}] failed to get mappings from wikidata: {e}")
                continue
            _write_source(resource_mappings, "wikidata", resource_name, write_labels=write_labels)

        summaries.append(
            SummaryRow(resource_name, len(resource_mappings), time.time() - start, "wikidata")
        )
        _write_summary()
        yield from resource_mappings


def _yield_ontology_resources(
    resources: list[bioregistry.Resource], *, refresh_source: bool, write_labels: bool
) -> Iterable[Mapping]:
    click.secho("\nOntology Sources", fg="cyan", bold=True)
    it = tqdm(
        sorted(resources, key=attrgetter("prefix")),
        unit="ontology",
        desc="Ontology sources",
    )
    for resource in it:
        it.set_postfix(prefix=resource.prefix)
        tqdm.write(click.style("\n" + resource.prefix, fg="green"))
        pickle_gz_path = _get_pickle_path("ontology", resource.prefix)
        start = time.time()
        if pickle_gz_path.is_file():
            resource_mappings = from_pickle(pickle_gz_path)
            tqdm.write(
                f"loaded {len(resource_mappings):,} from cache at {pickle_gz_path} in {time.time() - start:.2f} seconds"
            )
        else:
            try:
                with logging_redirect_tqdm():
                    resource_mappings = from_pyobo(
                        resource.prefix, force_process=refresh_source, cache=False
                    )
            except (ValueError, NoBuildError, subprocess.SubprocessError) as e:
                tqdm.write(f"[{resource.prefix}] failed ontology parsing: {e}")
                continue
            _write_source(resource_mappings, "ontology", resource.prefix, write_labels=write_labels)
            # this outputs on each iteration to get faster insight
            write_warned(WARNINGS_PATH)
            write_getter_warnings(ERRORS_PATH)

<<<<<<< HEAD
        mappings.extend(resource_mappings)
        summaries.append((resource.prefix, len(resource_mappings), time.time() - start, "pyobo"))
        _write_summary()

    click.echo(f"Writing JSONL to {JSONL_PATH}")
    write_jsonl(mappings, JSONL_PATH)
    click.echo(f"Writing SSSOM to {SSSOM_PATH}")
    write_sssom(mappings, SSSOM_PATH)
    click.echo(f"Writing Neo4j folder to {NEO4J_DIR}")
    write_neo4j(mappings, NEO4J_DIR)

    if upload:
        # Define the metadata that will be used on initial upload
        zenodo_metadata = Metadata(
            title="SeMRA Mapping Database",
            upload_type="dataset",
            description=f"A compendium of mappings extracted from {len(summaries)} database/ontologies. "
            f"Note that primary mappings are marked with the license of their source (when available). "
            f"Inferred mappings are distributed under the CC0 license.",
            creators=[
                Creator(name="Hoyt, Charles Tapley", orcid=charlie.identifier),
            ],
=======
        summaries.append(
            SummaryRow(resource.prefix, len(resource_mappings), time.time() - start, "pyobo")
>>>>>>> ab48687f
        )
        _write_summary()
        yield from resource_mappings


def _write_source(mappings: list[Mapping], subdirectory: str, key: str, write_labels: bool) -> None:
    write_pickle(mappings, _get_pickle_path(subdirectory, key))
    write_sssom(
        mappings,
        SOURCES.join(subdirectory, name=f"{key}.sssom.tsv.gz"),
        add_labels=write_labels,
    )
    if mappings:
        tqdm.write(f"produced {len(mappings):,} mappings")
    else:
        tqdm.write("produced no mappings")
        SOURCES.join(subdirectory, name=f"{key}.empty.txt").write_text("")
        EMPTY.append(key)
        EMPTY_PATH.write_text("\n".join(EMPTY))


def _get_pickle_path(subdirectory: str, key: str) -> Path:
    return SOURCES.join(subdirectory, name=f"{key}.pkl.gz")


def _write_summary() -> None:
    with SUMMARY_PATH.open("w") as file:
        writer = csv.writer(file, delimiter="\t")
        writer.writerow(("prefix", "mappings", "seconds", "source_type"))
        for prefix, n_mappings, time_delta, source_type in summaries:
            writer.writerow((prefix, n_mappings, round(time_delta, 2), source_type))


if __name__ == "__main__":
    build()<|MERGE_RESOLUTION|>--- conflicted
+++ resolved
@@ -38,11 +38,8 @@
 SOURCES = MODULE.module("sources")
 LOGS = MODULE.module("logs")
 SSSOM_PATH = MODULE.join(name="mappings.sssom.tsv")
-<<<<<<< HEAD
 JSONL_PATH = MODULE.join(name="mappings.jsonl")
-=======
 PICKLE_PATH = MODULE.join(name="mappings.pkl")
->>>>>>> ab48687f
 WARNINGS_PATH = LOGS.join(name="warnings.tsv")
 ERRORS_PATH = LOGS.join(name="errors.tsv")
 SUMMARY_PATH = LOGS.join(name="summary.tsv")
@@ -149,10 +146,10 @@
     if include_wikidata:
         mappings.extend(_yield_wikidata(write_labels=write_labels))
 
+    click.echo(f"Writing JSONL to {JSONL_PATH}")
+    write_jsonl(mappings, JSONL_PATH)
     click.echo(f"Writing SSSOM to {SSSOM_PATH}")
     write_sssom(mappings, SSSOM_PATH, add_labels=False, prune=False)
-    click.echo(f"Writing Pickle to {PICKLE_PATH}")
-    write_pickle(mappings, PICKLE_PATH)
     click.echo(f"Writing Neo4j folder to {NEO4J_DIR}")
     write_neo4j(mappings, NEO4J_DIR)
 
@@ -315,33 +312,8 @@
             write_warned(WARNINGS_PATH)
             write_getter_warnings(ERRORS_PATH)
 
-<<<<<<< HEAD
-        mappings.extend(resource_mappings)
-        summaries.append((resource.prefix, len(resource_mappings), time.time() - start, "pyobo"))
-        _write_summary()
-
-    click.echo(f"Writing JSONL to {JSONL_PATH}")
-    write_jsonl(mappings, JSONL_PATH)
-    click.echo(f"Writing SSSOM to {SSSOM_PATH}")
-    write_sssom(mappings, SSSOM_PATH)
-    click.echo(f"Writing Neo4j folder to {NEO4J_DIR}")
-    write_neo4j(mappings, NEO4J_DIR)
-
-    if upload:
-        # Define the metadata that will be used on initial upload
-        zenodo_metadata = Metadata(
-            title="SeMRA Mapping Database",
-            upload_type="dataset",
-            description=f"A compendium of mappings extracted from {len(summaries)} database/ontologies. "
-            f"Note that primary mappings are marked with the license of their source (when available). "
-            f"Inferred mappings are distributed under the CC0 license.",
-            creators=[
-                Creator(name="Hoyt, Charles Tapley", orcid=charlie.identifier),
-            ],
-=======
         summaries.append(
             SummaryRow(resource.prefix, len(resource_mappings), time.time() - start, "pyobo")
->>>>>>> ab48687f
         )
         _write_summary()
         yield from resource_mappings
