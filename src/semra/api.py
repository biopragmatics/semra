"""Semantic Mapping Reasoning Assembler."""

from __future__ import annotations

import itertools as itt
import logging
import typing
import typing as t
from collections import Counter, defaultdict
from collections.abc import Collection, Iterable
from typing import Literal, NamedTuple, TypeAlias, TypeVar, cast, overload

import bioregistry
import networkx as nx
import pandas as pd
import ssslm
from ssslm import LiteralMapping
from tqdm.auto import tqdm

from semra.io.graph import to_digraph, to_simple_graph
from semra.rules import EXACT_MATCH, FLIP, INVERSION_MAPPING, SubsetConfiguration
from semra.struct import (
    Evidence,
    Mapping,
    MappingSet,
    ReasonedEvidence,
    Reference,
    SimpleEvidence,
    Triple,
)
from semra.utils import cleanup_prefixes, semra_tqdm

__all__ = [
    "TEST_MAPPING_SET",
    "IdentifierIndex",
    "Index",
    "M2MIndex",
    "PrefixIdentifierDict",
    "PrefixIdentifierDict",
    "PrefixPairCounter",
    "assemble_evidences",
    "assert_projection",
    "count_component_sizes",
    "count_source_target",
    "deduplicate_evidence",
    "filter_many_to_many",
    "filter_mappings",
    "filter_minimum_confidence",
    "filter_prefixes",
    "filter_self_matches",
    "filter_subsets",
    "flip",
    "get_asymmetric_counter",
    "get_identifier_index",
    "get_index",
    "get_many_to_many",
    "get_observed_terms",
    "get_priority_reference",
    "get_symmetric_counter",
    "get_terms",
    "get_test_evidence",
    "get_test_reference",
    "hydrate_subsets",
    "keep_object_prefixes",
    "keep_prefixes",
    "keep_subject_prefixes",
    "print_source_target_counts",
    "prioritize",
    "prioritize_df",
    "project",
    "project_dict",
    "str_source_target_counts",
    "summarize_prefixes",
    "tabulate_index",
    "unindex",
    "update_literal_mappings",
    "validate_mappings",
]

logger = logging.getLogger(__name__)

#: An index allows for the aggregation of evidences for each core triple
Index = dict[Triple, list[Evidence]]

X = TypeVar("X")

#: A test mapping set that can be used in examples.
TEST_MAPPING_SET = MappingSet(name="Test Mapping Set", confidence=0.95)


# docstr-coverage: inherited
@typing.overload
def get_test_evidence(n: int) -> list[SimpleEvidence]: ...


# docstr-coverage: inherited
@typing.overload
def get_test_evidence(n: None) -> SimpleEvidence: ...


def get_test_evidence(n: int | None = None) -> SimpleEvidence | list[SimpleEvidence]:
    """Get test evidence."""
    if isinstance(n, int):
        return [
            SimpleEvidence(
                mapping_set=TEST_MAPPING_SET,
                author=Reference(prefix="orcid", identifier=f"0000-0000-0000-000{n}"),
            )
            for n in range(n)
        ]
    return SimpleEvidence(mapping_set=TEST_MAPPING_SET)


# docstr-coverage: inherited
@typing.overload
def get_test_reference(n: int, prefix: str) -> list[Reference]: ...


# docstr-coverage: inherited
@typing.overload
def get_test_reference(n: None, prefix: str) -> Reference: ...


def get_test_reference(n: int | None = None, prefix: str = "go") -> Reference | list[Reference]:
    """Get test reference(s)."""
    if isinstance(n, int):
        return [Reference(prefix=prefix, identifier=str(i + 1).zfill(7)) for i in range(n)]
    return Reference(prefix=prefix, identifier="0000001")


def count_source_target(mappings: Iterable[Mapping]) -> Counter[tuple[str, str]]:
    """Count pairs of source/target prefixes.

    :param mappings: An iterable of mappings
    :return:
        A counter whose keys are pairs of source prefixes and target prefixes
        appearing in the mappings

    >>> from semra import Mapping, Reference, EXACT_MATCH
    >>> from semra.api import get_test_reference
    >>> r1, r2 = get_test_reference(2)
    >>> m1 = Mapping(subject=r1, predicate=EXACT_MATCH, object=r2)
    >>> counter = count_source_target([m1])
    """
    return Counter((triple.subject.prefix, triple.object.prefix) for triple in get_index(mappings))


def str_source_target_counts(mappings: Iterable[Mapping], minimum: int = 0) -> str:
    """Create a table of counts of source/target prefix via :mod:`tabulate`.

    :param mappings: An iterable of mappings
    :param minimum: The minimum count to display in the table. Defaults to zero,
        which displays all source/target prefix pairs.
    :return:
        A table representing the counts for each source/target prefix pair.

    .. seealso:: This table is generated with :func:`count_source_target`
    """
    from tabulate import tabulate

    so_prefix_counter = count_source_target(mappings)
    return tabulate(
        [(s, o, c) for (s, o), c in so_prefix_counter.most_common() if c > minimum],
        headers=["source prefix", "target prefix", "count"],
        tablefmt="github",
    )


def print_source_target_counts(mappings: Iterable[Mapping], minimum: int = 0) -> None:
    """Print the counts of source/target prefixes.

    :param mappings: An iterable of mappings
    :param minimum: The minimum count to display in the table. Defaults to zero,
        which displays all source/target prefix pairs.

    .. seealso:: This table is generated with :func:`str_source_target_counts`
    """
    print(str_source_target_counts(mappings=mappings, minimum=minimum))  # noqa:T201


def get_index(mappings: Iterable[Mapping], *, progress: bool = True, leave: bool = False) -> Index:
    """Aggregate and deduplicate evidences for each core triple."""
    dd: defaultdict[Triple, list[Evidence]] = defaultdict(list)
    for mapping in semra_tqdm(mappings, desc="Indexing mappings", progress=progress, leave=leave):
        dd[mapping.triple].extend(mapping.evidence)
    return {triple: deduplicate_evidence(triple, evidence) for triple, evidence in dd.items()}


def assemble_evidences(mappings: list[Mapping], *, progress: bool = True) -> list[Mapping]:
    """Assemble evidences.

    More specifically, this aggregates evidences for all subject-predicate-object triples
    into a single :class:`semra.Mapping` instance.

    :param mappings: An iterable of mappings
    :param progress: Should a progress bar be shown? Defaults to true.
    :returns: A processed list of mappings, that is guaranteed to have
        exactly 1 Mapping object for each subject-predicate-object triple.
        Note that if the predicate is different, evidences are not assembled
        into the same Mapping object.

    >>> from semra import Mapping, Reference, EXACT_MATCH
    >>> from semra.api import get_test_evidence, get_test_reference
    >>> r1, r2 = get_test_reference(2)
    >>> e1, e2 = get_test_evidence(2)
    >>> m1 = Mapping(subject=r1, predicate=EXACT_MATCH, object=r2, evidence=[e1])
    >>> m2 = Mapping(subject=r1, predicate=EXACT_MATCH, object=r2, evidence=[e2])
    >>> m = assemble_evidences([m1, m2])
    >>> assert m == [Mapping(subject=r1, predicate=EXACT_MATCH, object=r2, evidence=[e1, e2])]
    """
    index = get_index(mappings, progress=progress)
    return unindex(index, progress=progress)


# TODO infer negative mappings for exact match from narrow/broad match


# docstr-coverage:excused `overload`
@overload
def flip(mapping: Mapping, *, strict: Literal[True] = True) -> Mapping: ...


# docstr-coverage:excused `overload`
@overload
def flip(mapping: Mapping, *, strict: Literal[False] = False) -> Mapping | None: ...


def flip(mapping: Mapping, *, strict: bool = False) -> Mapping | None:
    """Flip a mapping, if the relation is configured with an inversion.

    :param mapping: An input mapping
    :return:
        If the input mapping's predicate is configured with an inversion
        (e.g., broad match is configured by default to invert to narrow
        match), a new mapping is returned with the subject and object swapped,
        with the inverted predicate, and with a "mutated" evidence to
        track original provenance. If the mapping's predicate is not configured
        with an inversion (e.g., for practical purposes, regular dbrefs and
        close matches are not configured to invert), then None is returned
    """
    if (p := FLIP.get(mapping.predicate)) is not None:
        return Mapping(
            subject=mapping.object,
            predicate=p,
            object=mapping.subject,
            evidence=[ReasonedEvidence(justification=INVERSION_MAPPING, mappings=[mapping])],
        )
    elif strict:
        raise ValueError
    else:
        return None


def iter_components(mappings: t.Iterable[Mapping]) -> t.Iterable[set[Reference]]:
    """Iterate over connected components in the multidigraph view over the mappings."""
    graph = to_digraph(mappings)
    return cast(t.Iterable[set[Reference]], nx.weakly_connected_components(graph))


def tabulate_index(index: Index) -> str:
    """Create a table of all mappings contained in an index.

    :param index: An index of mappings - a dictionary
        whose keys are subject-predicate-object tuples
        and values are lists of associated evidence (pre-deduplicated)
    :return:
        A table with four columns:

        1. Source
        2. Predicate
        3. Object
        4. Evidences
    """
    from tabulate import tabulate

    rows: list[tuple[str, str, str, str]] = []
    for triple, evidences in sorted(index.items()):
        if not evidences:
            rows.append((triple.subject.curie, triple.predicate.curie, triple.object.curie, ""))
        else:
            first, *rest = evidences
            rows.append(
                (triple.subject.curie, triple.predicate.curie, triple.object.curie, str(first))
            )
            for r in rest:
                rows.append(("", "", "", str(r)))
    return tabulate(rows, headers=["s", "p", "o", "ev"], tablefmt="github")


def keep_prefixes(
    mappings: Iterable[Mapping], prefixes: str | Iterable[str], *, progress: bool = True
) -> list[Mapping]:
    """Filter out mappings whose subject or object are not in the given list of prefixes.

    :param mappings: A list of mappings
    :param prefixes: A set of prefixes to use for filtering the mappings
    :param progress: Should a progress bar be shown? Defaults to true.
    :return: A subset of the original mappings whose subject and object are both in the given prefix list

    >>> from semra import DB_XREF, EXACT_MATCH, Reference
    >>> curies = "DOID:0050577", "mesh:C562966", "umls:C4551571"
    >>> r1, r2, r3 = (Reference.from_curie(c) for c in curies)
    >>> m1 = Mapping.from_triple((r1, DB_XREF, r2))
    >>> m2 = Mapping.from_triple((r2, DB_XREF, r3))
    >>> m3 = Mapping.from_triple((r1, DB_XREF, r3))
    >>> assert keep_prefixes([m1, m2, m3], {"DOID", "mesh"}) == [m1]
    """
    prefixes = cleanup_prefixes(prefixes)
    return [
        mapping
        for mapping in semra_tqdm(
            mappings, desc=f"Keeping from {len(prefixes)} prefixes", progress=progress
        )
        if mapping.subject.prefix in prefixes and mapping.object.prefix in prefixes
    ]


def keep_subject_prefixes(
    mappings: Iterable[Mapping], prefixes: str | Iterable[str], *, progress: bool = True
) -> list[Mapping]:
    """Filter out mappings whose subjects are not in the given list of prefixes.

    :param mappings: A list of mappings
    :param prefixes: A set of prefixes to use for filtering the mappings' subjects
    :param progress: Should a progress bar be shown? Defaults to true.
    :return: A subset of the original mappings whose subjects are in the given prefix list

    >>> from semra import DB_XREF, EXACT_MATCH, Reference
    >>> curies = "DOID:0050577", "mesh:C562966", "umls:C4551571"
    >>> r1, r2, r3 = (Reference.from_curie(c) for c in curies)
    >>> m1 = Mapping.from_triple((r1, DB_XREF, r2))
    >>> m2 = Mapping.from_triple((r2, DB_XREF, r3))
    >>> m3 = Mapping.from_triple((r1, DB_XREF, r3))
    >>> assert keep_subject_prefixes([m1, m2, m3], {"DOID"})
    """
    prefixes = cleanup_prefixes(prefixes)
    return [
        mapping
        for mapping in semra_tqdm(mappings, desc="Filtering subject prefixes", progress=progress)
        if mapping.subject.prefix in prefixes
    ]


def keep_object_prefixes(
    mappings: Iterable[Mapping], prefixes: str | Iterable[str], *, progress: bool = True
) -> list[Mapping]:
    """Filter out mappings whose objects are not in the given list of prefixes.

    :param mappings: A list of mappings
    :param prefixes: A set of prefixes to use for filtering the mappings' objects
    :param progress: Should a progress bar be shown? Defaults to true.
    :return: A subset of the original mappings whose objects are in the given prefix list

    >>> from semra import DB_XREF, EXACT_MATCH, Reference
    >>> curies = "DOID:0050577", "mesh:C562966", "umls:C4551571"
    >>> r1, r2, r3 = (Reference.from_curie(c) for c in curies)
    >>> m1 = Mapping.from_triple((r1, DB_XREF, r2))
    >>> m2 = Mapping.from_triple((r2, DB_XREF, r3))
    >>> m3 = Mapping.from_triple((r1, DB_XREF, r3))
    >>> assert keep_object_prefixes([m1, m2, m3], {"mesh"}) == [m1]
    """
    prefixes = cleanup_prefixes(prefixes)
    return [
        mapping
        for mapping in semra_tqdm(mappings, desc="Filtering object prefixes", progress=progress)
        if mapping.object.prefix in prefixes
    ]


def filter_prefixes(
    mappings: Iterable[Mapping], prefixes: str | Iterable[str], *, progress: bool = True
) -> list[Mapping]:
    """Filter out mappings whose subject or object are in the given list of prefixes."""
    prefixes = cleanup_prefixes(prefixes)
    return [
        mapping
        for mapping in semra_tqdm(
            mappings, desc=f"Filtering out {len(prefixes)} prefixes", progress=progress
        )
        if mapping.subject.prefix not in prefixes and mapping.object.prefix not in prefixes
    ]


def filter_self_matches(mappings: Iterable[Mapping], *, progress: bool = True) -> list[Mapping]:
    """Filter out mappings within the same resource."""
    return [
        mapping
        for mapping in semra_tqdm(mappings, desc="Filtering out self-matches", progress=progress)
        if mapping.subject.prefix != mapping.object.prefix
    ]


def filter_mappings(
    mappings: list[Mapping], skip_mappings: list[Mapping], *, progress: bool = True
) -> list[Mapping]:
    """Filter out mappings in the second set from the first set."""
    skip_triples = {skip_mapping.triple for skip_mapping in skip_mappings}
    return [
        mapping
        for mapping in semra_tqdm(mappings, desc="Filtering mappings", progress=progress)
        if mapping.triple not in skip_triples
    ]


#: A multi-leveled nested dictionary that represents many-to-many mappings.
#: The first key is subject/object pairs, the second key is either a subject identifier or object identifier,
#: the last key is the opposite object or subject identifier, and the values are a list of mappings.
#:
#: This data structure can be used to index either forward or backwards mappings,
#: as done inside :func:`get_many_to_many`
M2MIndex = defaultdict[tuple[str, str], defaultdict[str, defaultdict[str, list[Mapping]]]]


def get_many_to_many(mappings: list[Mapping]) -> list[Mapping]:
    """Get many-to-many mappings, disregarding predicate type."""
    forward: M2MIndex = defaultdict(lambda: defaultdict(lambda: defaultdict(list)))
    backward: M2MIndex = defaultdict(lambda: defaultdict(lambda: defaultdict(list)))
    for mapping in mappings:
        forward[mapping.subject.prefix, mapping.object.prefix][mapping.subject.identifier][
            mapping.object.identifier
        ].append(mapping)
        backward[mapping.subject.prefix, mapping.object.prefix][mapping.object.identifier][
            mapping.subject.identifier
        ].append(mapping)

    index: defaultdict[Triple, list[Evidence]] = defaultdict(list)
    for preindex in [forward, backward]:
        for d1 in preindex.values():
            for d2 in d1.values():
                if len(d2) > 1:  # means there are multiple identifiers mapped
                    for mapping in itt.chain.from_iterable(d2.values()):
                        index[mapping.triple].extend(mapping.evidence)

    # this is effectively the same as :func:`unindex` except the deduplicate_evidence is called
    # explicitly
    rv = [
        Mapping.from_triple(triple, deduplicate_evidence(triple, evidence))
        for triple, evidence in index.items()
    ]
    return rv


def filter_many_to_many(mappings: list[Mapping], *, progress: bool = True) -> list[Mapping]:
    """Filter out many to many mappings."""
    skip_mappings = get_many_to_many(mappings)
    return filter_mappings(mappings, skip_mappings, progress=progress)


# docstr-coverage:excused `overload`
@overload
def project(
    mappings: Iterable[Mapping],
    source_prefix: str,
    target_prefix: str,
    *,
    return_sus: typing.Literal[True] = ...,
    progress: bool = False,
) -> tuple[list[Mapping], list[Mapping]]: ...


# docstr-coverage:excused `overload`
@overload
def project(
    mappings: Iterable[Mapping],
    source_prefix: str,
    target_prefix: str,
    *,
    return_sus: typing.Literal[False] = ...,
    progress: bool = False,
) -> list[Mapping]: ...


def project(
    mappings: Iterable[Mapping],
    source_prefix: str,
    target_prefix: str,
    *,
    return_sus: bool = False,
    progress: bool = False,
) -> list[Mapping] | tuple[list[Mapping], list[Mapping]]:
    """Ensure that each identifier only appears as the subject of one mapping."""
    mappings = keep_subject_prefixes(mappings, source_prefix, progress=progress)
    mappings = keep_object_prefixes(mappings, target_prefix, progress=progress)
    mappings_list = list(mappings)
    m2m_mappings = get_many_to_many(mappings_list)
    mappings_list = filter_mappings(mappings_list, m2m_mappings, progress=progress)
    mappings_list = assemble_evidences(mappings_list, progress=progress)
    if return_sus:
        return mappings_list, m2m_mappings
    return mappings_list


def project_dict(mappings: list[Mapping], source_prefix: str, target_prefix: str) -> dict[str, str]:
    """Get a dictionary from source identifiers to target identifiers."""
    mappings = cast(list[Mapping], project(mappings, source_prefix, target_prefix))
    return {mapping.subject.identifier: mapping.object.identifier for mapping in mappings}


def assert_projection(mappings: list[Mapping]) -> None:
    """Raise an exception if any entities appear as the subject in multiple mappings."""
    counter = Counter(m.subject for m in mappings)
    counter = Counter({k: v for k, v in counter.items() if v > 1})
    if not counter:
        return
    raise ValueError(
        f"Some subjects appear in multiple mappings, therefore this is not a "
        f"valid projection. Showing top 5: {counter.most_common(20)}"
    )


def prioritize(
    mappings: list[Mapping], priority: list[str], *, progress: bool = True
) -> list[Mapping]:
    """Get a priority star graph.

    :param mappings: An iterable of mappings.

        .. warning::

            This assumes that inference and inversion have already been run.
            This means that if there exists any exact match mapping path between
            ``A`` and ``B``, then there exists an edge `A, exact, B``. Further,
            if there exists a mapping ``A, exact, B``, there must be a ``B, exact, A``.

    :param priority: A priority list of prefixes, where earlier in the list means the priority is higher.
    :return:
        A list of mappings representing a "prioritization", meaning that each element only
        appears as subject once. This condition means that the prioritization mapping can be applied
        to upgrade any reference to a "canonical" reference.

    This algorithm works in the following way

    1. Get the subset of exact matches from the input mapping list
    2. Convert the exact matches to an undirected mapping graph
    3. Extract connected components.

        .. note::

            because of construction, connected components might contain
            just two mappings, ``A, exact, B`` and ``B, exact A``.

    4. For each component
        1. Get the "priority" reference using :func:`get_priority_reference`
        2. Construct new mappings where all references in the component are the subject
           and the priority reference is the object (skip the self mapping)

    Here's an example usage, where inference is run ahead of prioritization.

    >>> from semra import DB_XREF, EXACT_MATCH, Reference
    >>> from semra.inference import infer_reversible, infer_chains
    >>> curies = "doid:0050577", "mesh:C562966", "umls:C4551571"
    >>> r1, r2, r3 = (Reference.from_curie(c) for c in curies)
    >>> m1 = Mapping.from_triple((r1, EXACT_MATCH, r2))
    >>> m2 = Mapping.from_triple((r2, EXACT_MATCH, r3))
    >>> m3 = Mapping.from_triple((r1, EXACT_MATCH, r3))
    >>> mappings = [m1, m2, m3]
    >>> mappings = infer_reversible(mappings)
    >>> mappings = infer_chains(mappings)
    >>> prioritize(mappings, ["mesh", "doid", "umls"])
    """
    original_mappings = len(mappings)
    mappings_by_subj_obj: dict[tuple[str, str], Mapping] = {
        (mapping.subject.curie, mapping.object.curie): mapping
        for mapping in mappings
        if mapping.predicate == EXACT_MATCH
    }
    # Gather all the references by CURIE
    curie_to_reference: dict[str, Reference] = {
        reference.curie: reference for mapping in mappings for reference in (mapping.subject, mapping.object)
    }

    exact_mappings = len(mappings)
    priority = _clean_priority_prefixes(priority)

    graph = to_simple_graph(mappings)
    rv: list[Mapping] = []
<<<<<<< HEAD
    for component in tqdm(nx.connected_components(graph), unit="component", unit_scale=True):
        component_references = [curie_to_reference[curie] for curie in component]
        o = get_priority_reference(component_references, priority)
        if o is None:
            continue
        rv.extend(
            mappings_by_subj_obj[s.curie, o.curie]
            # TODO should this work even if s-o edge not exists?
            #  can also do "inference" here, but also might be
            #  because of negative edge filtering
            for s in component_references
            if s != o and graph.has_edge(s, o)
        )
=======
    for component in tqdm(
        nx.connected_components(graph), unit="component", unit_scale=True, disable=not progress
    ):
        o = get_priority_reference(component, priority)
        if o is None:
            continue
        for s in component:
            if s == o:  # don't add self-edges
                continue
            if not graph.has_edge(s, o):
                # TODO should this work even if s-o edge not exists?
                #  can also do "inference" here, but also might be
                #  because of negative edge filtering
                raise NotImplementedError(
                    "prioritize() should only be called on fully inferred graphs, meaning "
                    "that in a given component, it is a full clique (i.e., there are edges "
                    "in both directions between all nodes)"
                )
            rv.extend(_from_digraph_edge(graph, s, o))
>>>>>>> bffc2636

    # sort such that the mappings are ordered by object by priority order
    # then identifier of object, then subject prefix in alphabetical order
    pos = {prefix: i for i, prefix in enumerate(priority)}
    rv = sorted(
        rv,
        key=lambda m: (
            pos[m.object.prefix],
            m.object.identifier,
            m.subject.prefix,
            m.subject.identifier,
        ),
    )

    end_mappings = len(rv)
    logger.info(
        f"Prioritized from {original_mappings:,} original ({exact_mappings:,} exact) to {end_mappings:,}"
    )
    return rv


def _clean_priority_prefixes(priority: list[str]) -> list[str]:
    return [bioregistry.normalize_prefix(prefix, strict=True) for prefix in priority]


def get_priority_reference(
    component: t.Iterable[Reference], priority: list[str]
) -> Reference | None:
    """Get the priority reference from a component.

    :param component: A set of references with the pre-condition that they're all "equivalent"
    :param priority: A priority list of prefixes, where earlier in the list means the priority is higher
    :returns:
        Returns the reference with the prefix that has the highest priority.
        If multiple references have the highest priority prefix, returns the first one encountered.
        If none have a priority prefix, return None.

    >>> from semra import Reference
    >>> curies = ["DOID:0050577", "mesh:C562966", "umls:C4551571"]
    >>> references = [Reference.from_curie(curie) for curie in curies]
    >>> get_priority_reference(references, ["mesh", "umls"]).curie
    'mesh:C562966'
    >>> get_priority_reference(references, ["DOID", "mesh", "umls"]).curie
    'doid:0050577'
    >>> get_priority_reference(references, ["hpo", "ordo", "symp"])

    """
    prefix_to_references: defaultdict[str, list[Reference]] = defaultdict(list)
    for reference in component:
        prefix_to_references[reference.prefix].append(reference)
    for prefix in _clean_priority_prefixes(priority):
        references = prefix_to_references.get(prefix, [])
        if not references:
            continue
        if len(references) == 1:
            return references[0]
        # TODO multiple - I guess let's just return the first
        logger.debug("multiple references for %s", prefix)
        return references[0]
    # nothing found in priority, don't return at all.
    return None


def unindex(index: Index, *, progress: bool = True) -> list[Mapping]:
    """Convert a mapping index into a list of mapping objects.

    :param index: A mapping from subject-predicate-object triples to lists of evidence objects
    :param progress: Should a progress bar be shown? Defaults to true.
    :returns: A list of mapping objects

    In the following example, a very simple index for a single mapping
    is used to reconstruct a mapping list.

    >>> from semra.api import get_test_reference, get_test_evidence, unindex
    >>> s, p, o = get_test_reference(3)
    >>> e1 = get_test_evidence()
    >>> index = {(s, p, o): [e1]}
    >>> assert unindex(index) == [Mapping(subject=s, predicate=p, object=o, evidence=[e1])]
    """
    return [
        Mapping.from_triple(triple, evidence=evidence)
        for triple, evidence in semra_tqdm(
            index.items(), desc="Unindexing mappings", progress=progress
        )
    ]


def deduplicate_evidence(triple: Triple | Mapping, evidence: list[Evidence]) -> list[Evidence]:
    """Deduplicate a list of evidences based on their "key" function."""
    d = {e.key(triple): e for e in evidence}
    return list(d.values())


def validate_mappings(mappings: list[Mapping], *, progress: bool = True) -> None:
    """Validate mappings against the Bioregistry and raise an error on the first invalid."""
    import bioregistry

    for mapping in tqdm(
        mappings, desc="Validating mappings", unit_scale=True, unit="mapping", disable=not progress
    ):
        if bioregistry.normalize_prefix(mapping.subject.prefix) != mapping.subject.prefix:
            raise ValueError(
                f"invalid subject prefix.\n\nMapping: {mapping}\n\nSubject:{mapping.subject}."
            )
        if bioregistry.normalize_prefix(mapping.object.prefix) != mapping.object.prefix:
            raise ValueError(f"invalid object prefix: {mapping}.")
        if not bioregistry.is_valid_identifier(mapping.subject.prefix, mapping.subject.identifier):
            raise ValueError(
                f"Invalid mapping subject."
                f"\n\nMapping:{mapping}."
                f"\n\nSubject: {mapping.subject}"
                f"\n\nUse regex {bioregistry.get_pattern(mapping.subject.prefix)}"
            )
        if ":" in mapping.subject.identifier:
            raise ValueError(f"banana in mapping subject: {mapping}")
        if not bioregistry.is_valid_identifier(mapping.object.prefix, mapping.object.identifier):
            raise ValueError(
                f"Invalid mapping object."
                f"\n\nMapping:{mapping}."
                f"\n\nObject: {mapping.object}"
                f"\n\nUse regex {bioregistry.get_pattern(mapping.object.prefix)}"
            )
        if ":" in mapping.object.identifier:
            raise ValueError(f"banana in mapping object: {mapping}")


def summarize_prefixes(mappings: list[Mapping]) -> pd.DataFrame:
    """Get a dataframe summarizing the prefixes appearing in the mappings."""
    import bioregistry

    prefixes = set(itt.chain.from_iterable((m.object.prefix, m.subject.prefix) for m in mappings))
    return pd.DataFrame(
        [
            (
                prefix,
                bioregistry.get_name(prefix),
                bioregistry.get_homepage(prefix),
                bioregistry.get_description(prefix),
            )
            for prefix in sorted(prefixes)
        ],
        columns=["prefix", "name", "homepage", "description"],
    ).set_index("prefix")


def filter_minimum_confidence(
    mappings: Iterable[Mapping], cutoff: float = 0.7
) -> Iterable[Mapping]:
    """Filter mappings below a given confidence."""
    for mapping in mappings:
        try:
            confidence = mapping.get_confidence()
        except ValueError:
            continue
        if confidence >= cutoff:
            yield mapping


def hydrate_subsets(
    subset_configuration: SubsetConfiguration,
    *,
    show_progress: bool = True,
) -> SubsetConfiguration:
    """Convert a subset configuration dictionary into a subset artifact.

    :param subset_configuration: A dictionary of prefixes to sets of parent terms
    :param show_progress: Should progress bars be shown?
    :return: A dictionary that uses the is-a hierarchy within the resources to get full term lists
    :raises ValueError: If a prefix can't be looked up with PyOBO

    To get all the cells from MeSH:

    .. code-block:: python

        from semra.api import hydrate_subsets, filter_subsets

        configuration = {"mesh": ["mesh:D002477"], ...}
        prefix_to_references = hydrate_subsets(configuration)

    It's also possible to use parents outside the vocabulary, such as when search for entity
    type in UMLS:

    .. code-block:: python

        from semra import Reference
        from semra.api import hydrate_subsets, filter_subsets

        configuration = {
            "umls": [
                # all children of https://uts.nlm.nih.gov/uts/umls/semantic-network/Pathologic%20Function
                Reference.from_curie("sty:T049"),  # cell or molecular dysfunction
                Reference.from_curie("sty:T047"),  # disease or syndrome
                Reference.from_curie("sty:T191"),  # neoplastic process
                Reference.from_curie("sty:T050"),  # experimental model of disease
                Reference.from_curie("sty:T048"),  # mental or behavioral dysfunction
            ],
            ...
        }
        prefix_to_references = hydrate_subsets(configuration)

    """
    import pyobo

    rv: dict[str, set[Reference]] = {}
    # do lookup of the hierarchy and lookup of ancestors in 2 steps to allow for
    # querying parents inside a resource that aren't defined by it (e.g., sty terms in umls)
    for prefix, parents in subset_configuration.items():
        try:
            hierarchy = pyobo.get_hierarchy(
                prefix, include_part_of=False, include_has_member=False, use_tqdm=show_progress
            )
        except RuntimeError:  # e.g., no build
            rv[prefix] = set()
        except Exception as e:
            raise ValueError(f"Failed on {prefix}") from e
        else:
            rv[prefix] = {
                descendant
                for parent in parents
                for descendant in nx.ancestors(hierarchy, parent) or []
                if descendant.prefix == prefix
            }
            for parent in parents:
                if parent.prefix == prefix:
                    rv[prefix].add(parent)
    return {k: sorted(v) for k, v in rv.items()}


def filter_subsets(
    mappings: t.Iterable[Mapping], prefix_to_references: SubsetConfiguration
) -> list[Mapping]:
    """Filter mappings that don't appear in the given subsets.

    :param mappings: An iterable of semantic mappings
    :param prefix_to_references: A dictionary whose keys are prefixes and whose values are collections
        of references for a subset of terms in the resource to keep.

        In situations where a mapping's subject or object's prefix does not appear in this dictionary, the check
        is skipped.
    :return: A list that has been filtered based on the prefix_to_identifiers dict
    :raises ValueError: If CURIEs are given instead of identifiers

    If you have a simple configuration dictionary that contains the parent terms, like
    ``{"mesh": [Reference.from_curie("mesh:D002477")]}``, you'll want to do the following first:

    .. code-block:: python

        from semra import Reference
        from semra.api import hydrate_subsets, filter_subsets

        mappings = [...]
        configuration = {"mesh": [Reference.from_curie("mesh:D002477")]}
        prefix_to_identifiers = hydrate_subsets(configuration)
        filter_subsets(mappings, prefix_to_identifiers)
    """
    clean_prefix_to_identifiers = _clean_subset_configuration(prefix_to_references)
    rv = []
    for mapping in mappings:
        if (
            mapping.subject.prefix in clean_prefix_to_identifiers
            and mapping.subject not in clean_prefix_to_identifiers[mapping.subject.prefix]
        ):
            continue
        if (
            mapping.object.prefix in clean_prefix_to_identifiers
            and mapping.object not in clean_prefix_to_identifiers[mapping.object.prefix]
        ):
            continue
        rv.append(mapping)
    return rv


def _clean_subset_configuration(
    prefix_to_references: SubsetConfiguration,
) -> dict[str, set[Reference]]:
    clean_prefix_to_identifiers = {}
    for prefix, references in prefix_to_references.items():
        if not references:  # skip empty lists
            continue
        norm_prefix = bioregistry.normalize_prefix(prefix, strict=True)
        clean_prefix_to_identifiers[norm_prefix] = set(references)
    return clean_prefix_to_identifiers


def aggregate_components(
    mappings: t.Iterable[Mapping],
    prefix_allowlist: str | t.Collection[str] | None = None,
) -> t.Mapping[frozenset[str], set[frozenset[Reference]]]:
    """Get a counter where the keys are the set of all prefixes in a weakly connected component.

    :param mappings: Mappings to aggregate
    :param prefix_allowlist: An optional prefix filter - only keeps prefixes in this list
    :returns: A dictionary mapping from a frozenset of prefixes to a set of frozensets of references
    """
    dd: defaultdict[frozenset[str], set[frozenset[Reference]]] = defaultdict(set)
    components = iter_components(mappings)

    if prefix_allowlist is not None:
        prefix_set = cleanup_prefixes(prefix_allowlist)
        for component in components:
            # subset to the priority prefixes
            subcomponent: frozenset[Reference] = frozenset(
                r for r in component if r.prefix in prefix_set
            )
            key = frozenset(r.prefix for r in subcomponent)
            dd[key].add(subcomponent)
    else:
        for component in components:
            subcomponent = frozenset(component)
            key = frozenset(r.prefix for r in subcomponent)
            dd[key].add(subcomponent)

    return dict(dd)


def count_component_sizes(
    mappings: t.Iterable[Mapping], prefix_allowlist: str | t.Collection[str] | None = None
) -> t.Counter[frozenset[str]]:
    """Get a counter where the keys are the set of all prefixes in a weakly connected component."""
    xx = aggregate_components(mappings, prefix_allowlist)
    return Counter({k: len(v) for k, v in xx.items()})


def count_coverage_sizes(
    mappings: t.Iterable[Mapping], prefix_allowlist: str | t.Collection[str] | None = None
) -> t.Counter[int]:
    """Get a counter of the number of prefixes in which each entity appears based on the mappings."""
    xx = count_component_sizes(mappings, prefix_allowlist=prefix_allowlist)
    counter: t.Counter[int] = Counter()
    for prefixes, count in xx.items():
        counter[len(prefixes)] += count
    # Back-fill any intermediate counts with zero
    max_key = max(counter)
    for i in range(1, max_key):
        if i not in counter:
            counter[i] = 0
    return counter


def update_literal_mappings(
    literal_mappings: list[LiteralMapping], mappings: list[Mapping]
) -> list[LiteralMapping]:
    """Use a priority mapping to re-write terms with priority groundings.

    :param literal_mappings: A list of literal mappings
    :param mappings: A list of SeMRA mapping objects, constituting a priority mapping.
        This means that each mapping has a unique subject.
    :return: A new list of literal mappings that have been remapped

    .. code-block:: python

        from itertools import chain

        from pyobo import get_literal_mappings
        from ssslm.ner import make_grounder

        from semra import Configuration, Input
        from semra.api import update_literal_mappings

        prefixes = ["doid", "mondo", "efo"]

        # 1. Get terms
        literal_mappings = chain.from_iterable(get_literal_mappings(p) for p in prefixes)

        # 2. Get mappings
        configuration = Configuration.from_prefixes(name="Diseases", prefixes=prefixes)
        mappings = configuration.get_mappings()

        # 3. Update terms and use them (i.e., to construct a grounder)
        new_literal_mappings = update_literal_mappings(literal_mappings, mappings)
        grounder = make_grounder(new_literal_mappings)

    """
    assert_projection(mappings)
    return ssslm.remap_literal_mappings(
        literal_mappings=literal_mappings,
        mappings=[(mapping.subject, mapping.object) for mapping in mappings],
    )


def _prioritization_to_curie_dict(mappings: Iterable[Mapping]) -> dict[str, str]:
    rv = {mapping.subject.curie: mapping.object.curie for mapping in mappings}
    return rv


def prioritize_df(
    mappings: list[Mapping], df: pd.DataFrame, *, column: str, target_column: str | None = None
) -> None:
    """Remap a column of a dataframe based on priority mappings."""
    assert_projection(mappings)
    curie_remapping = _prioritization_to_curie_dict(mappings)
    if target_column is None:
        target_column = f"{column}_prioritized"

    def _map_curie(curie: str) -> str:
        norm_curie = bioregistry.normalize_curie(curie)
        if norm_curie is None:
            return curie
        return curie_remapping.get(norm_curie, norm_curie)

    df[target_column] = df[column].map(_map_curie)


#: An index from (source prefix, target prefix) to identifiers
#: in the source vocabulary that have been mappped to the target
#: vocabulary
IdentifierIndex: TypeAlias = dict[tuple[str, str], set[str]]


def get_identifier_index(
    mappings: t.Iterable[Mapping],
    *,
    show_progress: bool = True,
    predicates: Collection[Reference] | None = None,
    directed: bool = False,
) -> IdentifierIndex:
    """Index which entities in each vocabulary have been mapped.

    :param mappings: An iterable of mappings to be indexed
    :param predicates: If given, filter to mappings with these predicates
    :return: A directed index

    For example, if we have the triples ``P1:1 skos:exactMatch P2:A`` and
    ``P1:1 skos:exactMatch P3:X``, we would have the following index:

    .. code-block:: python

        {
            ("P1", "P2"): {"1"},
            ("P2", "P1"): {"A"},
            ("P1", "P3"): {"1"},
            ("P3", "P1"): {"X"},
        }
    """
    triples: Iterable[Triple] = iter(get_index(mappings, progress=show_progress, leave=False))
    index: defaultdict[tuple[str, str], set[str]] = defaultdict(set)
    if predicates is not None:
        target_predicates_ = set(predicates)
        triples = (triple for triple in triples if triple.predicate in target_predicates_)
    for triple in triples:
        index[triple.subject.prefix, triple.object.prefix].add(triple.subject.identifier)
        if not directed:
            index[triple.object.prefix, triple.subject.prefix].add(triple.object.identifier)
    return dict(index)


#: A dictionary from prefixes appearing in subjects/objects
#: of mappings to the set local unique identifiers appearing
#: in mappings
PrefixIdentifierDict: TypeAlias = t.Mapping[str, Collection[str]]


def get_observed_terms(mappings: t.Iterable[Mapping]) -> PrefixIdentifierDict:
    """Get the set of terms appearing in each prefix.

    :param mappings: An iterable of mappings
    :return:
        A dictionary from prefixes appearing in subjects/objects
        of mappings to the set local unique identifiers appearing
        in mappings

    >>> m1 = Mapping(
    ...     subject=Reference.from_curie("chebi:10084"),
    ...     predicate=EXACT_MATCH,
    ...     object=Reference.from_curie("mesh:C453820"),
    ... )
    >>> m2 = Mapping(
    ...     subject=Reference.from_curie("chebi:10100"),
    ...     predicate=EXACT_MATCH,
    ...     object=Reference.from_curie("mesh:C062735"),
    ... )
    >>> {k: sorted(v) for k, v in get_observed_terms([m1, m2]).items()}
    {'chebi': ['10084', '10100'], 'mesh': ['C062735', 'C453820']}
    """
    entities: defaultdict[str, set[str]] = defaultdict(set)
    for mapping in tqdm(mappings, unit_scale=True, unit="mapping", desc="Indexing observed terms"):
        for reference in (mapping.subject, mapping.object):
            entities[reference.prefix].add(reference.identifier)
    return dict(entities)


def get_terms(
    prefixes: list[str],
    subset_configuration: SubsetConfiguration | None = None,
    *,
    show_progress: bool = True,
) -> PrefixIdentifierDict:
    """Get the set of identifiers for each of the resources."""
    import pyobo

    prefix_to_identifiers: dict[str, set[str]] = {}
    if subset_configuration is None:
        hydrated_subset_configuration: SubsetConfiguration = {}
    else:
        hydrated_subset_configuration = hydrate_subsets(
            subset_configuration, show_progress=show_progress
        )
    for prefix in tqdm(prefixes, desc="Getting terms"):
        tqdm.write(f"[{prefix}] getting terms")
        identifiers = pyobo.get_ids(prefix, use_tqdm=show_progress)
        subset: set[Reference] = set(hydrated_subset_configuration.get(prefix) or [])
        if subset:
            prefix_to_identifiers[prefix] = {
                identifier
                for identifier in identifiers
                if _keep_in_subset(prefix=prefix, identifier=identifier, subset=subset)
            }
        elif not identifiers:
            tqdm.write(f"[{prefix}] PyOBO did not return any IDs")
        else:
            prefix_to_identifiers[prefix] = identifiers
    return prefix_to_identifiers


def _keep_in_subset(prefix: str, identifier: str, subset: set[Reference]) -> bool:
    # check if the identifier is a "default" reference
    if identifier.startswith(f"{prefix}#"):
        return False
    return Reference(prefix=prefix, identifier=identifier) in subset


#: A counter from pairs of prefixes to the maximum number
#: of observed terms of one or the other. Note that this
#: estimate is only an upper bound.
PrefixPairCounter: TypeAlias = t.Counter[tuple[str, str]]


class TermCount(NamedTuple):
    """A count that's annotated as being exact or not."""

    exact: bool
    count: int  # type:ignore


def _count_terms(
    prefix: str,
    prefix_to_identifier_exact: PrefixIdentifierDict,
    prefix_to_identifier_observed: PrefixIdentifierDict,
) -> TermCount:
    if prefix in prefix_to_identifier_exact:
        count = len(prefix_to_identifier_exact[prefix])
        # there is a situation where there might be a zero-
        # returned here because of impedance between pyobo
        # and bioregistry
        return TermCount(bool(count) > 0, count)
    elif prefix in prefix_to_identifier_observed:
        return TermCount(False, len(prefix_to_identifier_observed[prefix]))
    else:
        # TODO this might need to be a raise exception, since something is wrong
        msg = (
            f"The prefix {prefix} was neither indexed in the exact term list nor"
            f"the observed term list.\n\n\texact: {sorted(prefix_to_identifier_exact)}"
            f"\n\n\tobserved: {sorted(prefix_to_identifier_observed)}"
        )
        tqdm.write(msg)
        # raise KeyError(msg)
        return TermCount(False, 0)


def get_symmetric_counter(
    index: IdentifierIndex,
    priority: list[str],
    *,
    terms_exact: PrefixIdentifierDict,
    terms_observed: PrefixIdentifierDict,
    include_diag: bool = True,
) -> PrefixPairCounter:
    """Create a symmetric mapping counts counter from a directed index."""
    counter: PrefixPairCounter = Counter()

    for left_prefix, right_prefix in index:
        left_observed_terms = index[left_prefix, right_prefix]
        left_all_terms: t.Collection[str] = terms_exact.get(left_prefix, [])
        if left_all_terms:
            left_observed_terms.intersection_update(left_all_terms)

        right_observed_terms = index[right_prefix, left_prefix]
        right_all_terms: t.Collection[str] = terms_exact.get(right_prefix, [])
        if right_all_terms:
            right_observed_terms.intersection_update(right_all_terms)

        if include_diag:
            counter[left_prefix, right_prefix] = max(
                len(left_observed_terms), len(right_observed_terms)
            )

    for prefix in priority:
        counter[prefix, prefix] = _count_terms(prefix, terms_exact, terms_observed).count

    return counter


def get_asymmetric_counter(
    index: IdentifierIndex,
    priority: list[str],
    *,
    terms_exact: PrefixIdentifierDict,
    terms_observed: PrefixIdentifierDict,
) -> PrefixPairCounter:
    """Create a symmetric mapping counts counter from a directed index."""
    return Counter(
        {
            (left_prefix, right_prefix): len(identifiers)
            for (left_prefix, right_prefix), identifiers in index.items()
        }
    )<|MERGE_RESOLUTION|>--- conflicted
+++ resolved
@@ -574,25 +574,11 @@
 
     graph = to_simple_graph(mappings)
     rv: list[Mapping] = []
-<<<<<<< HEAD
-    for component in tqdm(nx.connected_components(graph), unit="component", unit_scale=True):
-        component_references = [curie_to_reference[curie] for curie in component]
-        o = get_priority_reference(component_references, priority)
-        if o is None:
-            continue
-        rv.extend(
-            mappings_by_subj_obj[s.curie, o.curie]
-            # TODO should this work even if s-o edge not exists?
-            #  can also do "inference" here, but also might be
-            #  because of negative edge filtering
-            for s in component_references
-            if s != o and graph.has_edge(s, o)
-        )
-=======
     for component in tqdm(
         nx.connected_components(graph), unit="component", unit_scale=True, disable=not progress
     ):
-        o = get_priority_reference(component, priority)
+        component_references = [curie_to_reference[curie] for curie in component]
+        o = get_priority_reference(component_references, priority)
         if o is None:
             continue
         for s in component:
@@ -607,8 +593,15 @@
                     "that in a given component, it is a full clique (i.e., there are edges "
                     "in both directions between all nodes)"
                 )
-            rv.extend(_from_digraph_edge(graph, s, o))
->>>>>>> bffc2636
+            rv.append(mappings_by_subj_obj[s.curie, o.curie])
+        rv.extend(
+            mappings_by_subj_obj[s.curie, o.curie]
+            # TODO should this work even if s-o edge not exists?
+            #  can also do "inference" here, but also might be
+            #  because of negative edge filtering
+            for s in component_references
+            if s != o and graph.has_edge(s, o)
+        )
 
     # sort such that the mappings are ordered by object by priority order
     # then identifier of object, then subject prefix in alphabetical order
