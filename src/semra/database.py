"""Assemble a database."""

import csv
import subprocess
import time
from operator import attrgetter
from pathlib import Path

import bioregistry
import click
import pyobo
import pystow
import requests
from bioontologies.obograph import write_warned
from bioontologies.robot import write_getter_warnings
from curies.vocabulary import charlie
from pyobo.getters import NoBuildError
from tqdm.auto import tqdm
from tqdm.contrib.logging import logging_redirect_tqdm
from zenodo_client import Creator, Metadata, ensure_zenodo

from semra import Mapping
from semra.io import (
    from_pickle,
    from_pyobo,
    write_jsonl,
    write_neo4j,
    write_pickle,
    write_sssom,
)
from semra.pipeline import REFRESH_SOURCE_OPTION, UPLOAD_OPTION
from semra.sources import SOURCE_RESOLVER
from semra.sources.wikidata import get_wikidata_mappings_by_prefix

MODULE = pystow.module("semra", "database")
SOURCES = MODULE.module("sources")
LOGS = MODULE.module("logs")
SSSOM_PATH = MODULE.join(name="mappings.sssom.tsv")
JSONL_PATH = MODULE.join(name="mappings.jsonl")
WARNINGS_PATH = LOGS.join(name="warnings.tsv")
ERRORS_PATH = LOGS.join(name="errors.tsv")
SUMMARY_PATH = LOGS.join(name="summary.tsv")
EMPTY_PATH = LOGS.join(name="empty.txt")
NEO4J_DIR = MODULE.join("neo4j")

EMPTY = []
summaries = []

skip = {
    "ado",  # trash
    "epio",  # trash
    "pr",  # too big
    "ncbitaxon",  # too big
    "ncbigene",  # too big
    # duplicates of EDAM
    "edam.data",
    "edam.format",
    "edam.operation",
    "edam.topic",
    "gwascentral.phenotype",  # added on 2024-04-24, service down
    "gwascentral.study",  # added on 2024-04-24, service down
    "conso",
}
skip_prefixes = {
    "kegg",
    "pubchem",
}
skip_wikidata_prefixes = {
    "pubmed",  # too big! need paging?
    "doi",  # too big! need paging?
    "inchi",  # too many funny characters
    "smiles",  # too many funny characters
}


@click.command()
<<<<<<< HEAD
@click.option("--include-wikidata", is_flag=True)
=======
@click.option(
    "--include-wikidata/--no-include-wikidata", is_flag=True, show_default=True, default=True
)
>>>>>>> eb06bf12
@click.option("--write-labels", is_flag=True)
@UPLOAD_OPTION
@REFRESH_SOURCE_OPTION
def build(include_wikidata: bool, upload: bool, refresh_source: bool, write_labels: bool) -> None:
    """Construct the full SeMRA database."""
    ontology_resources = []
    pyobo_resources = []
    for resource in bioregistry.resources():
        if (
            resource.is_deprecated()
            or resource.prefix in skip
            or resource.no_own_terms
            or resource.proprietary
        ):
            continue
        if any(resource.prefix.startswith(p) for p in skip_prefixes):
            continue
        if pyobo.has_nomenclature_plugin(resource.prefix):
            pyobo_resources.append(resource)
        elif resource.get_obofoundry_prefix() or resource.has_download():
            ontology_resources.append(resource)

    mappings = []

    click.secho("PyOBO Sources", fg="cyan", bold=True)
    it = tqdm(pyobo_resources, unit="prefix", desc="PyOBO sources")
    for resource in it:
        tqdm.write(click.style("\n" + resource.prefix, fg="green"))
        it.set_postfix(prefix=resource.prefix)
        pickle_gz_path = _get_pickle_path("pyobo", resource.prefix)
        start = time.time()
        if pickle_gz_path.is_file():
            resource_mappings = from_pickle(pickle_gz_path)
            tqdm.write(f"loaded {len(resource_mappings):,} from cache at {pickle_gz_path}")
        else:
            try:
                with logging_redirect_tqdm():
                    resource_mappings = from_pyobo(
                        resource.prefix, force_process=refresh_source, cache=False
                    )
            except Exception as e:
                tqdm.write(f"failed PyOBO parsing on {resource.prefix}: {e}")
                continue
            _write_source(resource_mappings, "pyobo", resource.prefix, write_labels=write_labels)

        mappings.extend(resource_mappings)
        summaries.append((resource.prefix, len(resource_mappings), time.time() - start, "pyobo"))
        _write_summary()

    click.secho("\nCustom SeMRA Sources", fg="cyan", bold=True)
    funcs = tqdm(
        sorted(SOURCE_RESOLVER, key=lambda f: f.__name__), unit="source", desc="Custom sources"
    )
    for func in funcs:
        resource_name = func.__name__.removeprefix("get_").removesuffix("_mappings")
        if resource_name == "wikidata":
            # this one needs extra informatzi
            continue
        pickle_gz_path = _get_pickle_path("custom", resource_name)
        start = time.time()
        if pickle_gz_path.is_file():
            resource_mappings = from_pickle(pickle_gz_path)
            tqdm.write(f"loaded {len(resource_mappings):,} from cache at {pickle_gz_path}")
        else:
            tqdm.write(click.style("\n" + resource_name, fg="green"))
            funcs.set_postfix(source=resource_name)
            with logging_redirect_tqdm():
                resource_mappings = func()
                _write_source(resource_mappings, "custom", resource_name, write_labels=write_labels)

        mappings.extend(resource_mappings)
        summaries.append((resource_name, len(resource_mappings), time.time() - start, "custom"))
        _write_summary()

    if include_wikidata:
        click.secho("\nWikidata Sources", fg="cyan", bold=True)
        wikidata_prefix_it = tqdm(
            bioregistry.get_registry_map("wikidata").items(), unit="property", desc="Wikidata"
        )
        for prefix, wikidata_property in wikidata_prefix_it:
            if prefix in skip_wikidata_prefixes:
                continue
            wikidata_prefix_it.set_postfix(prefix=prefix)
            tqdm.write(click.style(f"\n{prefix} ({wikidata_property})", fg="green"))
            resource_name = f"wikidata_{prefix}"
            pickle_gz_path = _get_pickle_path("wikidata", resource_name)
            start = time.time()
            if pickle_gz_path.is_file():
                resource_mappings = from_pickle(pickle_gz_path)
                tqdm.write(f"loaded {len(resource_mappings):,} from cache at {pickle_gz_path}")
            else:
                try:
                    resource_mappings = get_wikidata_mappings_by_prefix(prefix)
                except requests.exceptions.JSONDecodeError as e:
                    tqdm.write(f"[{resource_name}] failed to get mappings from wikidata: {e}")
                    continue
                _write_source(
                    resource_mappings, "wikidata", resource_name, write_labels=write_labels
                )

            mappings.extend(resource_mappings)
            summaries.append(
                (resource_name, len(resource_mappings), time.time() - start, "wikidata")
            )
            _write_summary()

    click.secho("\nOntology Sources", fg="cyan", bold=True)
    it = tqdm(
        sorted(ontology_resources, key=attrgetter("prefix")),
        unit="ontology",
        desc="Ontology sources",
    )
    for resource in it:
        it.set_postfix(prefix=resource.prefix)
        tqdm.write(click.style("\n" + resource.prefix, fg="green"))
        pickle_gz_path = _get_pickle_path("ontology", resource.prefix)
        start = time.time()
        if pickle_gz_path.is_file():
            resource_mappings = from_pickle(pickle_gz_path)
            tqdm.write(f"loaded {len(resource_mappings):,} from cache at {pickle_gz_path}")
        else:
            try:
                with logging_redirect_tqdm():
                    resource_mappings = from_pyobo(
                        resource.prefix, force_process=refresh_source, cache=False
                    )
            except (ValueError, NoBuildError, subprocess.SubprocessError) as e:
                tqdm.write(f"[{resource.prefix}] failed ontology parsing: {e}")
                continue
            _write_source(resource_mappings, "ontology", resource.prefix, write_labels=write_labels)
            # this outputs on each iteration to get faster insight
            write_warned(WARNINGS_PATH)
            write_getter_warnings(ERRORS_PATH)

        mappings.extend(resource_mappings)
        summaries.append((resource.prefix, len(resource_mappings), time.time() - start, "pyobo"))
        _write_summary()

<<<<<<< HEAD
    click.echo(f"Writing JSONL to {JSONL_PATH}")
    write_jsonl(mappings, JSONL_PATH)
=======
    click.echo(f"Writing Pickle to {PICKLE_PATH}")
    write_pickle(mappings, PICKLE_PATH)
>>>>>>> eb06bf12
    click.echo(f"Writing SSSOM to {SSSOM_PATH}")
    write_sssom(mappings, SSSOM_PATH)
    click.echo(f"Writing Neo4j folder to {NEO4J_DIR}")
    write_neo4j(mappings, NEO4J_DIR)

    if upload:
        # Define the metadata that will be used on initial upload
        zenodo_metadata = Metadata(
            title="SeMRA Mapping Database",
            upload_type="dataset",
            description=f"A compendium of mappings extracted from {len(summaries)} database/ontologies. "
            f"Note that primary mappings are marked with the license of their source (when available). "
            f"Inferred mappings are distributed under the CC0 license.",
            creators=[
                Creator(name="Hoyt, Charles Tapley", orcid=charlie.identifier),
            ],
        )
        res = ensure_zenodo(
            key="semra-database-test-1",
            data=zenodo_metadata,
            paths=[
                SSSOM_PATH,
                WARNINGS_PATH,
                ERRORS_PATH,
                SUMMARY_PATH,
                *NEO4J_DIR.iterdir(),
            ],
            sandbox=True,
        )
        click.echo(res.json()["links"]["html"])


def _write_source(
    mappings: list[Mapping], subdirectory: str, key: str, write_labels: bool = True
) -> None:
    if mappings:
        tqdm.write(f"produced {len(mappings):,} mappings")
        write_pickle(mappings, _get_pickle_path(subdirectory, key))
        write_sssom(
            mappings,
            SOURCES.join(subdirectory, name=f"{key}.sssom.tsv.gz"),
            add_labels=write_labels,
        )
    else:
        EMPTY.append(key)
        EMPTY_PATH.write_text("\n".join(EMPTY))


def _get_pickle_path(subdirectory: str, key: str) -> Path:
    return SOURCES.join(subdirectory, name=f"{key}.pkl.gz")


def _write_summary() -> None:
    with SUMMARY_PATH.open("w") as file:
        writer = csv.writer(file, delimiter="\t")
        writer.writerow(("prefix", "mappings", "seconds", "source_type"))
        for prefix, n_mappings, time_delta, source_type in summaries:
            writer.writerow((prefix, n_mappings, round(time_delta, 2), source_type))


if __name__ == "__main__":
    build()<|MERGE_RESOLUTION|>--- conflicted
+++ resolved
@@ -74,13 +74,9 @@
 
 
 @click.command()
-<<<<<<< HEAD
-@click.option("--include-wikidata", is_flag=True)
-=======
 @click.option(
     "--include-wikidata/--no-include-wikidata", is_flag=True, show_default=True, default=True
 )
->>>>>>> eb06bf12
 @click.option("--write-labels", is_flag=True)
 @UPLOAD_OPTION
 @REFRESH_SOURCE_OPTION
@@ -219,13 +215,8 @@
         summaries.append((resource.prefix, len(resource_mappings), time.time() - start, "pyobo"))
         _write_summary()
 
-<<<<<<< HEAD
     click.echo(f"Writing JSONL to {JSONL_PATH}")
     write_jsonl(mappings, JSONL_PATH)
-=======
-    click.echo(f"Writing Pickle to {PICKLE_PATH}")
-    write_pickle(mappings, PICKLE_PATH)
->>>>>>> eb06bf12
     click.echo(f"Writing SSSOM to {SSSOM_PATH}")
     write_sssom(mappings, SSSOM_PATH)
     click.echo(f"Writing Neo4j folder to {NEO4J_DIR}")
